# Copyright (C) 2022 Intel Corporation
# Copyright (C) 2022-2023 CVAT.ai Corporation
#
# SPDX-License-Identifier: MIT

import io
import json
import os
import os.path as osp
import zipfile
from copy import deepcopy
from functools import partial
from http import HTTPStatus
from itertools import chain, product
from math import ceil
from pathlib import Path
from tempfile import NamedTemporaryFile, TemporaryDirectory
from time import sleep, time
from typing import List, Optional

import pytest
from cvat_sdk import Client, Config, exceptions
from cvat_sdk.api_client import models
from cvat_sdk.api_client.api_client import ApiClient, Endpoint
from cvat_sdk.core.helpers import get_paginated_collection
from cvat_sdk.core.proxies.tasks import ResourceType, Task
from cvat_sdk.core.uploading import Uploader
from deepdiff import DeepDiff
from PIL import Image

import shared.utils.s3 as s3
from shared.fixtures.init import docker_exec_cvat, kube_exec_cvat
from shared.utils.config import (
    BASE_URL,
    USER_PASS,
    get_method,
    make_api_client,
    patch_method,
    post_method,
)
<<<<<<< HEAD
from shared.utils.helpers import generate_image_files, make_skeleton_label_payload
=======
from shared.utils.helpers import generate_image_files, generate_manifest
>>>>>>> e379444a

from .utils import (
    CollectionSimpleFilterTestBase,
    compare_annotations,
    create_task,
    export_dataset,
    wait_until_task_is_created,
)


def get_cloud_storage_content(
    api_version: int, username: str, cloud_storage_id: int, manifest: Optional[str] = None
):
    with make_api_client(username) as api_client:
        kwargs = {"manifest_path": manifest} if manifest else {}

        if api_version == 1:
            (data, _) = api_client.cloudstorages_api.retrieve_content(cloud_storage_id, **kwargs)
            return data
        (data, _) = api_client.cloudstorages_api.retrieve_content_v2(cloud_storage_id, **kwargs)
        return [f"{f['name']}{'/' if str(f['type']) == 'DIR' else ''}" for f in data["content"]]


@pytest.mark.usefixtures("restore_db_per_class")
class TestGetTasks:
    def _test_task_list_200(self, user, project_id, data, exclude_paths="", **kwargs):
        with make_api_client(user) as api_client:
            results = get_paginated_collection(
                api_client.tasks_api.list_endpoint,
                return_json=True,
                project_id=project_id,
                **kwargs,
            )
            assert DeepDiff(data, results, ignore_order=True, exclude_paths=exclude_paths) == {}

    def _test_users_to_see_task_list(
        self, project_id, tasks, users, is_staff, is_allow, is_project_staff, **kwargs
    ):
        if is_staff:
            users = [user for user in users if is_project_staff(user["id"], project_id)]
        else:
            users = [user for user in users if not is_project_staff(user["id"], project_id)]
        assert len(users)

        for user in users:
            if not is_allow:
                # Users outside project or org should not know if one exists.
                # Thus, no error should be produced on a list request.
                tasks = []

            self._test_task_list_200(user["username"], project_id, tasks, **kwargs)

    def _test_assigned_users_to_see_task_data(self, tasks, users, is_task_staff, **kwargs):
        for task in tasks:
            staff_users = [user for user in users if is_task_staff(user["id"], task["id"])]
            assert len(staff_users)

            for user in staff_users:
                with make_api_client(user["username"]) as api_client:
                    (_, response) = api_client.tasks_api.list(**kwargs)
                    assert response.status == HTTPStatus.OK
                    response_data = json.loads(response.data)

                assert any(_task["id"] == task["id"] for _task in response_data["results"])

    @pytest.mark.parametrize("project_id", [1])
    @pytest.mark.parametrize(
        "groups, is_staff, is_allow",
        [
            ("admin", False, True),
            ("business", False, False),
        ],
    )
    def test_project_tasks_visibility(
        self, project_id, groups, users, tasks, is_staff, is_allow, find_users, is_project_staff
    ):
        users = find_users(privilege=groups)
        tasks = list(filter(lambda x: x["project_id"] == project_id, tasks))
        assert len(tasks)

        self._test_users_to_see_task_list(
            project_id, tasks, users, is_staff, is_allow, is_project_staff
        )

    @pytest.mark.parametrize("project_id, groups", [(1, "user")])
    def test_task_assigned_to_see_task(
        self, project_id, groups, users, tasks, find_users, is_task_staff
    ):
        users = find_users(privilege=groups)
        tasks = list(filter(lambda x: x["project_id"] == project_id and x["assignee"], tasks))
        assert len(tasks)

        self._test_assigned_users_to_see_task_data(tasks, users, is_task_staff)

    @pytest.mark.parametrize("org, project_id", [({"id": 2, "slug": "org2"}, 2)])
    @pytest.mark.parametrize(
        "role, is_staff, is_allow",
        [
            ("maintainer", False, True),
            ("supervisor", False, False),
        ],
    )
    def test_org_project_tasks_visibility(
        self,
        org,
        project_id,
        role,
        is_staff,
        is_allow,
        tasks,
        is_task_staff,
        is_project_staff,
        find_users,
    ):
        users = find_users(org=org["id"], role=role)
        tasks = list(filter(lambda x: x["project_id"] == project_id, tasks))
        assert len(tasks)

        self._test_users_to_see_task_list(
            project_id, tasks, users, is_staff, is_allow, is_project_staff, org=org["slug"]
        )

    @pytest.mark.parametrize("org, project_id, role", [({"id": 2, "slug": "org2"}, 2, "worker")])
    def test_org_task_assigneed_to_see_task(
        self, org, project_id, role, users, tasks, find_users, is_task_staff
    ):
        users = find_users(org=org["id"], role=role)
        tasks = list(filter(lambda x: x["project_id"] == project_id and x["assignee"], tasks))
        assert len(tasks)

        self._test_assigned_users_to_see_task_data(tasks, users, is_task_staff, org=org["slug"])

    @pytest.mark.usefixtures("restore_db_per_function")
    def test_can_get_job_validation_summary(self, admin_user, tasks, jobs):
        task = next(t for t in tasks if t["jobs"]["count"] > 0 if t["jobs"]["validation"] == 0)
        job = next(j for j in jobs if j["task_id"] == task["id"])

        with make_api_client(admin_user) as api_client:
            api_client.jobs_api.partial_update(
                job["id"],
                patched_job_write_request=models.PatchedJobWriteRequest(stage="validation"),
            )

            (server_task, _) = api_client.tasks_api.retrieve(task["id"])

        assert server_task.jobs.validation == 1

    @pytest.mark.usefixtures("restore_db_per_function")
    def test_can_get_job_completed_summary(self, admin_user, tasks, jobs):
        task = next(t for t in tasks if t["jobs"]["count"] > 0 if t["jobs"]["completed"] == 0)
        job = next(j for j in jobs if j["task_id"] == task["id"])

        with make_api_client(admin_user) as api_client:
            api_client.jobs_api.partial_update(
                job["id"],
                patched_job_write_request=models.PatchedJobWriteRequest(
                    state="completed", stage="acceptance"
                ),
            )

            (server_task, _) = api_client.tasks_api.retrieve(task["id"])

        assert server_task.jobs.completed == 1

    def test_can_remove_owner_and_fetch_with_sdk(self, admin_user, tasks):
        # test for API schema regressions
        source_task = next(
            t for t in tasks if t.get("owner") and t["owner"]["username"] != admin_user
        ).copy()

        with make_api_client(admin_user) as api_client:
            api_client.users_api.destroy(source_task["owner"]["id"])

            (_, response) = api_client.tasks_api.retrieve(source_task["id"])
            fetched_task = json.loads(response.data)

        source_task["owner"] = None
        assert DeepDiff(source_task, fetched_task, ignore_order=True) == {}


class TestListTasksFilters(CollectionSimpleFilterTestBase):
    field_lookups = {
        "owner": ["owner", "username"],
        "assignee": ["assignee", "username"],
        "tracker_link": ["bug_tracker"],
    }

    @pytest.fixture(autouse=True)
    def setup(self, restore_db_per_class, admin_user, tasks):
        self.user = admin_user
        self.samples = tasks

    def _get_endpoint(self, api_client: ApiClient) -> Endpoint:
        return api_client.tasks_api.list_endpoint

    @pytest.mark.parametrize(
        "field",
        (
            "name",
            "owner",
            "status",
            "assignee",
            "subset",
            "mode",
            "dimension",
            "project_id",
            "tracker_link",
        ),
    )
    def test_can_use_simple_filter_for_object_list(self, field):
        return super().test_can_use_simple_filter_for_object_list(field)


@pytest.mark.usefixtures("restore_db_per_function")
class TestPostTasks:
    def _test_create_task_201(self, user, spec, **kwargs):
        with make_api_client(user) as api_client:
            (_, response) = api_client.tasks_api.create(spec, **kwargs)
            assert response.status == HTTPStatus.CREATED

        return response

    def _test_create_task_403(self, user, spec, **kwargs):
        with make_api_client(user) as api_client:
            (_, response) = api_client.tasks_api.create(
                spec, **kwargs, _parse_response=False, _check_status=False
            )
            assert response.status == HTTPStatus.FORBIDDEN

        return response

    def _test_users_to_create_task_in_project(
        self, project_id, users, is_staff, is_allow, is_project_staff, **kwargs
    ):
        if is_staff:
            users = [user for user in users if is_project_staff(user["id"], project_id)]
        else:
            users = [user for user in users if not is_project_staff(user["id"], project_id)]
        assert len(users)

        for user in users:
            username = user["username"]
            spec = {
                "name": f"test {username} to create a task within a project",
                "project_id": project_id,
            }

            if is_allow:
                self._test_create_task_201(username, spec, **kwargs)
            else:
                self._test_create_task_403(username, spec, **kwargs)

    @pytest.mark.parametrize("project_id", [1])
    @pytest.mark.parametrize(
        "groups, is_staff, is_allow",
        [
            ("admin", False, True),
            ("business", False, False),
            ("user", True, True),
        ],
    )
    def test_users_to_create_task_in_project(
        self, project_id, groups, is_staff, is_allow, is_project_staff, find_users
    ):
        users = find_users(privilege=groups)
        self._test_users_to_create_task_in_project(
            project_id, users, is_staff, is_allow, is_project_staff
        )

    @pytest.mark.parametrize("org, project_id", [({"id": 2, "slug": "org2"}, 2)])
    @pytest.mark.parametrize(
        "role, is_staff, is_allow",
        [
            ("worker", False, False),
        ],
    )
    def test_worker_cannot_create_task_in_project_without_ownership(
        self, org, project_id, role, is_staff, is_allow, is_project_staff, find_users
    ):
        users = find_users(org=org["id"], role=role)
        self._test_users_to_create_task_in_project(
            project_id, users, is_staff, is_allow, is_project_staff, org=org["slug"]
        )

    def test_create_response_matches_get(self, admin_user):
        username = admin_user

        spec = {"name": "test create task", "labels": [{"name": "a"}]}

        response = self._test_create_task_201(username, spec)
        task = json.loads(response.data)

        with make_api_client(username) as api_client:
            (_, response) = api_client.tasks_api.retrieve(task["id"])
            assert DeepDiff(task, json.loads(response.data), ignore_order=True) == {}

    def test_can_create_task_with_skeleton(self, admin_user):
        username = admin_user

        spec = {
            "name": f"test admin1 to create a task with skeleton",
            "labels": [
                {
                    "name": "s1",
                    "color": "#5c5eba",
                    "attributes": [
                        {
                            "name": "color",
                            "mutable": False,
                            "input_type": "select",
                            "default_value": "white",
                            "values": ["white", "black"],
                        }
                    ],
                    "type": "skeleton",
                    "sublabels": [
                        {
                            "name": "1",
                            "color": "#d53957",
                            "attributes": [
                                {
                                    "id": 23,
                                    "name": "attr",
                                    "mutable": False,
                                    "input_type": "select",
                                    "default_value": "val1",
                                    "values": ["val1", "val2"],
                                }
                            ],
                            "type": "points",
                        },
                        {"name": "2", "color": "#4925ec", "attributes": [], "type": "points"},
                        {"name": "3", "color": "#59a8fe", "attributes": [], "type": "points"},
                    ],
                    "svg": '<line x1="36.329429626464844" y1="45.98662185668945" x2="59.07190704345703" y2="23.076923370361328" '
                    'stroke="black" data-type="edge" data-node-from="2" stroke-width="0.5" data-node-to="3"></line>'
                    '<line x1="22.61705780029297" y1="25.75250816345215" x2="36.329429626464844" y2="45.98662185668945" '
                    'stroke="black" data-type="edge" data-node-from="1" stroke-width="0.5" data-node-to="2"></line>'
                    '<circle r="1.5" stroke="black" fill="#b3b3b3" cx="22.61705780029297" cy="25.75250816345215" '
                    'stroke-width="0.1" data-type="element node" data-element-id="1" data-node-id="1" data-label-name="1">'
                    '</circle><circle r="1.5" stroke="black" fill="#b3b3b3" cx="36.329429626464844" cy="45.98662185668945" '
                    'stroke-width="0.1" data-type="element node" data-element-id="2" data-node-id="2" data-label-name="2"></circle>'
                    '<circle r="1.5" stroke="black" fill="#b3b3b3" cx="59.07190704345703" cy="23.076923370361328" '
                    'stroke-width="0.1" data-type="element node" data-element-id="3" data-node-id="3" data-label-name="3"></circle>',
                }
            ],
        }

        self._test_create_task_201(username, spec)


@pytest.mark.usefixtures("restore_db_per_class")
class TestGetData:
    _USERNAME = "user1"

    @pytest.mark.parametrize(
        "content_type, task_id",
        [
            ("image/png", 8),
            ("image/png", 5),
            ("image/x.point-cloud-data", 6),
        ],
    )
    def test_frame_content_type(self, content_type, task_id):
        with make_api_client(self._USERNAME) as api_client:
            (_, response) = api_client.tasks_api.retrieve_data(
                task_id, type="frame", quality="original", number=0
            )
            assert response.status == HTTPStatus.OK
            assert response.headers["Content-Type"] == content_type


@pytest.mark.usefixtures("restore_db_per_function")
class TestPatchTaskAnnotations:
    def _test_check_response(self, is_allow, response, data=None):
        if is_allow:
            assert response.status == HTTPStatus.OK
            assert compare_annotations(data, json.loads(response.data)) == {}
        else:
            assert response.status == HTTPStatus.FORBIDDEN

    @pytest.fixture(scope="class")
    def request_data(self, annotations):
        def get_data(tid):
            data = deepcopy(annotations["task"][str(tid)])
            if data["shapes"][0]["type"] == "skeleton":
                data["shapes"][0]["elements"][0].update({"points": [2.0, 3.0, 4.0, 5.0]})
            else:
                data["shapes"][0].update({"points": [2.0, 3.0, 4.0, 5.0, 6.0, 7.0]})
            data["version"] += 1
            return data

        return get_data

    @pytest.mark.parametrize("org", [""])
    @pytest.mark.parametrize(
        "privilege, task_staff, is_allow",
        [
            ("admin", True, True),
            ("admin", False, True),
            ("business", True, True),
            ("business", False, False),
            ("worker", True, True),
            ("worker", False, False),
            ("user", True, True),
            ("user", False, False),
        ],
    )
    def test_user_update_task_annotations(
        self,
        org,
        privilege,
        task_staff,
        is_allow,
        find_task_staff_user,
        find_users,
        request_data,
        tasks_by_org,
        filter_tasks_with_shapes,
    ):
        users = find_users(privilege=privilege)
        tasks = tasks_by_org[org]
        filtered_tasks = filter_tasks_with_shapes(tasks)
        username, tid = find_task_staff_user(filtered_tasks, users, task_staff, [21])

        data = request_data(tid)
        with make_api_client(username) as api_client:
            (_, response) = api_client.tasks_api.partial_update_annotations(
                id=tid,
                action="update",
                patched_labeled_data_request=deepcopy(data),
                _parse_response=False,
                _check_status=False,
            )

        self._test_check_response(is_allow, response, data)

    @pytest.mark.parametrize("org", [2])
    @pytest.mark.parametrize(
        "role, task_staff, is_allow",
        [
            ("maintainer", False, True),
            ("owner", False, True),
            ("supervisor", False, False),
            ("worker", False, False),
            ("maintainer", True, True),
            ("owner", True, True),
            ("supervisor", True, True),
            ("worker", True, True),
        ],
    )
    def test_member_update_task_annotation(
        self,
        org,
        role,
        task_staff,
        is_allow,
        find_task_staff_user,
        find_users,
        tasks_by_org,
        request_data,
    ):
        users = find_users(role=role, org=org)
        tasks = tasks_by_org[org]
        username, tid = find_task_staff_user(tasks, users, task_staff)

        data = request_data(tid)
        with make_api_client(username) as api_client:
            (_, response) = api_client.tasks_api.partial_update_annotations(
                id=tid,
                action="update",
                patched_labeled_data_request=deepcopy(data),
                _parse_response=False,
                _check_status=False,
            )

        self._test_check_response(is_allow, response, data)


@pytest.mark.usefixtures("restore_db_per_class")
class TestGetTaskDataset:
    def _test_export_task(self, username, tid, **kwargs):
        with make_api_client(username) as api_client:
            return export_dataset(api_client.tasks_api.retrieve_dataset_endpoint, id=tid, **kwargs)

    def test_can_export_task_dataset(self, admin_user, tasks_with_shapes):
        task = tasks_with_shapes[0]
        response = self._test_export_task(admin_user, task["id"], format="CVAT for images 1.1")
        assert response.data

    @pytest.mark.parametrize("tid", [21])
    @pytest.mark.parametrize(
        "format_name", ["CVAT for images 1.1", "CVAT for video 1.1", "COCO Keypoints 1.0"]
    )
    def test_can_export_task_with_several_jobs(self, admin_user, tid, format_name):
        response = self._test_export_task(admin_user, tid, format=format_name)
        assert response.data

    @pytest.mark.parametrize("tid", [8])
    def test_can_export_task_to_coco_format(self, admin_user, tid):
        # these annotations contains incorrect frame numbers
        # in order to check that server handle such cases
        annotations = {
            "version": 0,
            "tags": [],
            "shapes": [],
            "tracks": [
                {
                    "label_id": 63,
                    "frame": 1,
                    "group": 0,
                    "source": "manual",
                    "shapes": [
                        {
                            "type": "skeleton",
                            "frame": 1,
                            "occluded": False,
                            "outside": False,
                            "z_order": 0,
                            "rotation": 0,
                            "points": [],
                            "attributes": [],
                        }
                    ],
                    "attributes": [],
                    "elements": [
                        {
                            "label_id": 64,
                            "frame": 0,
                            "group": 0,
                            "source": "manual",
                            "shapes": [
                                {
                                    "type": "points",
                                    "frame": 1,
                                    "occluded": False,
                                    "outside": True,
                                    "z_order": 0,
                                    "rotation": 0,
                                    "points": [74.14935096036425, 79.09960455479086],
                                    "attributes": [],
                                },
                                {
                                    "type": "points",
                                    "frame": 7,
                                    "occluded": False,
                                    "outside": False,
                                    "z_order": 0,
                                    "rotation": 0,
                                    "points": [74.14935096036425, 79.09960455479086],
                                    "attributes": [],
                                },
                            ],
                            "attributes": [],
                        },
                        {
                            "label_id": 65,
                            "frame": 0,
                            "group": 0,
                            "source": "manual",
                            "shapes": [
                                {
                                    "type": "points",
                                    "frame": 0,
                                    "occluded": False,
                                    "outside": False,
                                    "z_order": 0,
                                    "rotation": 0,
                                    "points": [285.07319976630424, 353.51583641966175],
                                    "attributes": [],
                                }
                            ],
                            "attributes": [],
                        },
                    ],
                }
            ],
        }
        response = patch_method(
            admin_user, f"tasks/{tid}/annotations", annotations, action="update"
        )
        assert response.status_code == HTTPStatus.OK

        # check that we can export task
        response = self._test_export_task(admin_user, tid, format="COCO Keypoints 1.0")
        assert response.status == HTTPStatus.OK

        # check that server saved track annotations correctly
        response = get_method(admin_user, f"tasks/{tid}/annotations")
        assert response.status_code == HTTPStatus.OK

        annotations = response.json()
        assert annotations["tracks"][0]["frame"] == 0
        assert annotations["tracks"][0]["shapes"][0]["frame"] == 0
        assert annotations["tracks"][0]["elements"][0]["shapes"][0]["frame"] == 0


@pytest.mark.usefixtures("restore_db_per_function")
@pytest.mark.usefixtures("restore_cvat_data")
class TestPostTaskData:
    _USERNAME = "admin1"

    def _test_cannot_create_task(self, username, spec, data, **kwargs):
        with make_api_client(username) as api_client:
            (task, response) = api_client.tasks_api.create(spec, **kwargs)
            assert response.status == HTTPStatus.CREATED

            (_, response) = api_client.tasks_api.create_data(
                task.id, data_request=deepcopy(data), _content_type="application/json", **kwargs
            )
            assert response.status == HTTPStatus.ACCEPTED

            status = wait_until_task_is_created(api_client.tasks_api, task.id)
            assert status.state.value == "Failed"

        return status

    def test_can_create_task_with_defined_start_and_stop_frames(self):
        task_spec = {
            "name": f"test {self._USERNAME} to create a task with defined start and stop frames",
            "labels": [
                {
                    "name": "car",
                    "color": "#ff00ff",
                    "attributes": [
                        {
                            "name": "a",
                            "mutable": True,
                            "input_type": "number",
                            "default_value": "5",
                            "values": ["4", "5", "6"],
                        }
                    ],
                }
            ],
        }

        task_data = {
            "image_quality": 75,
            "start_frame": 2,
            "stop_frame": 5,
            "client_files": generate_image_files(7),
        }

        task_id, _ = create_task(self._USERNAME, task_spec, task_data)

        # check task size
        with make_api_client(self._USERNAME) as api_client:
            (task, _) = api_client.tasks_api.retrieve(task_id)
            assert task.size == 4

    def test_can_create_task_with_exif_rotated_images(self):
        task_spec = {
            "name": f"test {self._USERNAME} to create a task with exif rotated images",
            "labels": [
                {
                    "name": "car",
                }
            ],
        }

        image_files = ["images/exif_rotated/left.jpg", "images/exif_rotated/right.jpg"]
        task_data = {
            "server_files": image_files,
            "image_quality": 70,
            "segment_size": 500,
            "use_cache": True,
            "sorting_method": "natural",
        }

        task_id, _ = create_task(self._USERNAME, task_spec, task_data)

        # check that the frames have correct width and height
        with make_api_client(self._USERNAME) as api_client:
            _, response = api_client.tasks_api.retrieve_data(
                task_id, number=0, type="chunk", quality="original"
            )
            with zipfile.ZipFile(io.BytesIO(response.data)) as zip_file:
                for name in zip_file.namelist():
                    with zip_file.open(name) as zipped_img:
                        im = Image.open(zipped_img)
                        # original is 480x640 with 90/-90 degrees rotation
                        assert im.height == 640 and im.width == 480

    def test_can_create_task_with_sorting_method_natural(self):
        task_spec = {
            "name": f"test {self._USERNAME} to create a task with a custom sorting method",
            "labels": [
                {
                    "name": "car",
                }
            ],
        }

        image_files = generate_image_files(15)

        task_data = {
            "client_files": image_files[5:] + image_files[:5],  # perturb the order
            "image_quality": 70,
            "sorting_method": "natural",
        }

        task_id, _ = create_task(self._USERNAME, task_spec, task_data)

        # check that the frames were sorted again
        with make_api_client(self._USERNAME) as api_client:
            data_meta, _ = api_client.tasks_api.retrieve_data_meta(task_id)

            # generate_image_files produces files that are already naturally sorted
            for image_file, frame in zip(image_files, data_meta.frames):
                assert image_file.name == frame.name

    @pytest.mark.parametrize("data_source", ["client_files", "server_files"])
    def test_can_create_task_with_sorting_method_predefined(self, data_source):
        task_spec = {
            "name": f"test {self._USERNAME} to create a task with a custom sorting method",
            "labels": [
                {
                    "name": "car",
                }
            ],
        }

        if data_source == "client_files":
            image_files = generate_image_files(15)

            # shuffle to check for occasional sorting, e.g. in the DB
            image_files = image_files[7:] + image_files[5:7] + image_files[:5]
        elif data_source == "server_files":
            # Files from the test file share
            image_files = ["images/image_3.jpg", "images/image_1.jpg", "images/image_2.jpg"]
        else:
            assert False

        task_data = {
            data_source: image_files,
            "image_quality": 70,
            "sorting_method": "predefined",
        }

        (task_id, _) = create_task(self._USERNAME, task_spec, task_data)

        # check that the frames were sorted again
        with make_api_client(self._USERNAME) as api_client:
            (data_meta, _) = api_client.tasks_api.retrieve_data_meta(task_id)

            for image_file, frame in zip(image_files, data_meta.frames):
                if isinstance(image_file, str):
                    image_name = image_file
                else:
                    image_name = image_file.name

                assert image_name == frame.name

    def test_can_get_annotations_from_new_task_with_skeletons(self):
        spec = {
            "name": f"test admin1 to create a task with skeleton",
            "labels": [
                {
                    "name": "s1",
                    "color": "#5c5eba",
                    "attributes": [],
                    "type": "skeleton",
                    "sublabels": [
                        {"name": "1", "color": "#d12345", "attributes": [], "type": "points"},
                        {"name": "2", "color": "#350dea", "attributes": [], "type": "points"},
                    ],
                    "svg": '<line x1="19.464284896850586" y1="21.922269821166992" x2="54.08613586425781" y2="43.60293960571289" '
                    'stroke="black" data-type="edge" data-node-from="1" stroke-width="0.5" data-node-to="2"></line>'
                    '<circle r="1.5" stroke="black" fill="#b3b3b3" cx="19.464284896850586" cy="21.922269821166992" '
                    'stroke-width="0.1" data-type="element node" data-element-id="1" data-node-id="1" data-label-id="103"></circle>'
                    '<circle r="1.5" stroke="black" fill="#b3b3b3" cx="54.08613586425781" cy="43.60293960571289" '
                    'stroke-width="0.1" data-type="element node" data-element-id="2" data-node-id="2" data-label-id="104"></circle>',
                }
            ],
        }

        task_data = {
            "image_quality": 75,
            "client_files": generate_image_files(3),
        }

        task_id, _ = create_task(self._USERNAME, spec, task_data)

        response = get_method(self._USERNAME, "labels", task_id=f"{task_id}")
        label_ids = {}
        for root_label in response.json()["results"]:
            for label in [root_label] + root_label["sublabels"]:
                label_ids.setdefault(label["type"], []).append(label["id"])

        response = get_method(self._USERNAME, "jobs", task_id=f"{task_id}")
        job_id = response.json()["results"][0]["id"]
        patch_data = {
            "shapes": [
                {
                    "type": "skeleton",
                    "occluded": False,
                    "outside": False,
                    "z_order": 0,
                    "rotation": 0,
                    "points": [],
                    "frame": 0,
                    "label_id": label_ids["skeleton"][0],
                    "group": 0,
                    "source": "manual",
                    "attributes": [],
                    "elements": [
                        {
                            "type": "points",
                            "occluded": False,
                            "outside": False,
                            "z_order": 0,
                            "rotation": 0,
                            "points": [131.63947368421032, 165.0868421052637],
                            "frame": 0,
                            "label_id": label_ids["points"][0],
                            "group": 0,
                            "source": "manual",
                            "attributes": [],
                        },
                        {
                            "type": "points",
                            "occluded": False,
                            "outside": False,
                            "z_order": 0,
                            "rotation": 0,
                            "points": [354.98157894736823, 304.2710526315795],
                            "frame": 0,
                            "label_id": label_ids["points"][1],
                            "group": 0,
                            "source": "manual",
                            "attributes": [],
                        },
                    ],
                }
            ],
            "tracks": [
                {
                    "frame": 0,
                    "label_id": label_ids["skeleton"][0],
                    "group": 0,
                    "source": "manual",
                    "shapes": [
                        {
                            "type": "skeleton",
                            "occluded": False,
                            "outside": False,
                            "z_order": 0,
                            "rotation": 0,
                            "points": [],
                            "frame": 0,
                            "attributes": [],
                        }
                    ],
                    "attributes": [],
                    "elements": [
                        {
                            "frame": 0,
                            "label_id": label_ids["points"][0],
                            "group": 0,
                            "source": "manual",
                            "shapes": [
                                {
                                    "type": "points",
                                    "occluded": False,
                                    "outside": False,
                                    "z_order": 0,
                                    "rotation": 0,
                                    "points": [295.6394736842103, 472.5868421052637],
                                    "frame": 0,
                                    "attributes": [],
                                }
                            ],
                            "attributes": [],
                        },
                        {
                            "frame": 0,
                            "label_id": label_ids["points"][1],
                            "group": 0,
                            "source": "manual",
                            "shapes": [
                                {
                                    "type": "points",
                                    "occluded": False,
                                    "outside": False,
                                    "z_order": 0,
                                    "rotation": 0,
                                    "points": [619.3236842105262, 846.9815789473689],
                                    "frame": 0,
                                    "attributes": [],
                                }
                            ],
                            "attributes": [],
                        },
                    ],
                }
            ],
            "tags": [],
            "version": 0,
        }

        response = patch_method(
            self._USERNAME, f"jobs/{job_id}/annotations", patch_data, action="create"
        )
        response = get_method(self._USERNAME, f"jobs/{job_id}/annotations")
        assert response.status_code == HTTPStatus.OK

    @pytest.mark.with_external_services
    @pytest.mark.parametrize(
        "use_cache, cloud_storage_id, manifest, use_bucket_content, content_api_version, org",
        [
            (True, 1, "manifest.jsonl", False, None, ""),  # public bucket
            (True, 2, "sub/manifest.jsonl", True, 1, "org2"),  # private bucket
            (True, 2, "sub/manifest.jsonl", True, 2, "org2"),  # private bucket
            (True, 1, None, False, None, ""),
            (True, 2, None, True, 1, "org2"),
            (True, 2, None, True, 2, "org2"),
            (False, 1, None, False, None, ""),
            (False, 2, None, True, 1, "org2"),
            (False, 2, None, True, 2, "org2"),
        ],
    )
    def test_create_task_with_cloud_storage_files(
        self,
        use_cache: bool,
        cloud_storage_id: int,
        manifest: str,
        use_bucket_content: bool,
        content_api_version: Optional[int],
        org: str,
    ):
        if use_bucket_content:
            cloud_storage_content = get_cloud_storage_content(
                content_api_version, self._USERNAME, cloud_storage_id, manifest
            )
        else:
            cloud_storage_content = ["image_case_65_1.png", "image_case_65_2.png"]
        if manifest:
            cloud_storage_content.append(manifest)

        task_spec = {
            "name": f"Task with files from cloud storage {cloud_storage_id}",
            "labels": [
                {
                    "name": "car",
                }
            ],
        }

        data_spec = {
            "image_quality": 75,
            "use_cache": use_cache,
            "cloud_storage_id": cloud_storage_id,
            "server_files": cloud_storage_content,
        }

        kwargs = {"org": org} if org else {}
        create_task(self._USERNAME, task_spec, data_spec, **kwargs)

    @pytest.mark.with_external_services
    @pytest.mark.parametrize("cloud_storage_id", [2])
    @pytest.mark.parametrize(
        "use_cache, use_manifest, server_files, server_files_exclude, task_size",
        [
            (True, False, ["test/"], None, 6),
            (True, False, ["test/sub_0/", "test/sub_1/"], None, 6),
            (True, False, ["test/"], ["test/sub_0/", "test/sub_1/img_1.jpeg"], 2),
            (True, True, ["test/"], None, 6),
            (True, True, ["test/sub_0/", "test/sub_1/"], None, 6),
            (True, True, ["test/"], ["test/sub_0/", "test/sub_1/img_1.jpeg"], 2),
            (False, False, ["test/"], None, 6),
            (False, False, ["test/sub_0/", "test/sub_1/"], None, 6),
            (False, False, ["test/"], ["test/sub_0/", "test/sub_1/img_1.jpeg"], 2),
        ],
    )
    @pytest.mark.parametrize("org", [""])
    def test_create_task_with_cloud_storage_directories_and_excluded_files(
        self,
        cloud_storage_id: int,
        use_cache: bool,
        use_manifest: bool,
        server_files: List[str],
        server_files_exclude: Optional[List[str]],
        task_size: int,
        org: str,
        cloud_storages,
        request,
    ):
        s3_client = s3.make_client()
        images = generate_image_files(3, prefixes=["img_"] * 3)

        cloud_storage = cloud_storages[cloud_storage_id]

        for image in images:
            for i in range(2):
                image.seek(0)
                s3_client.create_file(
                    data=image,
                    bucket=cloud_storage["resource"],
                    filename=f"test/sub_{i}/{image.name}",
                )
                request.addfinalizer(
                    partial(
                        s3_client.remove_file,
                        bucket=cloud_storage["resource"],
                        filename=f"test/sub_{i}/{image.name}",
                    )
                )

        if use_manifest:
            with TemporaryDirectory() as tmp_dir:
                manifest_root_path = f"{tmp_dir}/test/"
                for i in range(2):
                    path_with_sub_folders = f"{tmp_dir}/test/sub_{i}/"
                    os.makedirs(path_with_sub_folders)
                    for image in images:
                        with open(osp.join(path_with_sub_folders, image.name), "wb") as f:
                            f.write(image.getvalue())

                generate_manifest(manifest_root_path)

                with open(osp.join(manifest_root_path, "manifest.jsonl"), mode="rb") as m_file:
                    s3_client.create_file(
                        data=m_file.read(),
                        bucket=cloud_storage["resource"],
                        filename="test/manifest.jsonl",
                    )
                    request.addfinalizer(
                        partial(
                            s3_client.remove_file,
                            bucket=cloud_storage["resource"],
                            filename="test/manifest.jsonl",
                        )
                    )
                server_files.append("test/manifest.jsonl")

        task_spec = {
            "name": f"Task created from directories from cloud storage {cloud_storage_id}",
            "labels": [
                {
                    "name": "car",
                }
            ],
        }

        data_spec = {
            "image_quality": 75,
            "use_cache": use_cache,
            "cloud_storage_id": cloud_storage_id,
            "server_files": server_files,
        }
        if server_files_exclude:
            data_spec["server_files_exclude"] = server_files_exclude

        task_id, _ = create_task(self._USERNAME, task_spec, data_spec, org=org)

        with make_api_client(self._USERNAME) as api_client:
            (task, response) = api_client.tasks_api.retrieve(task_id)
            assert response.status == HTTPStatus.OK
            assert task.size == task_size

    @pytest.mark.with_external_services
    @pytest.mark.parametrize(
        "storage_id, manifest",
        [
            (1, "manifest.jsonl"),  # public bucket
            (2, "sub/manifest.jsonl"),  # private bucket
        ],
    )
    @pytest.mark.parametrize(
        "spec, field",
        [
            ("spec", "source_storage"),
            ("spec", "target_storage"),
            ("data", "cloud_storage_id"),
        ],
    )
    def test_user_cannot_create_task_with_cloud_storage_without_access(
        self, storage_id, spec, field, manifest, regular_lonely_user
    ):
        user = regular_lonely_user

        task_spec = {
            "name": f"Task with files from foreign cloud storage {storage_id}",
            "labels": [
                {
                    "name": "car",
                }
            ],
        }

        data_spec = {
            "image_quality": 75,
            "use_cache": True,
        }

        if spec == "spec":
            task_spec.update(
                {
                    field: {
                        "location": "cloud_storage",
                        "cloud_storage_id": storage_id,
                    }
                }
            )
            data_spec["server_files"] = ["images/image_1.jpg"]

        elif spec == "data":
            data_spec.update(
                {
                    field: storage_id,
                    "filename_pattern": "*",
                    "server_files": [manifest],
                }
            )
        else:
            assert False

        with pytest.raises(exceptions.ApiException) as capture:
            create_task(user, task_spec, data_spec)

        assert capture.value.status == HTTPStatus.FORBIDDEN

    @pytest.mark.with_external_services
    @pytest.mark.parametrize("cloud_storage_id", [1])
    @pytest.mark.parametrize(
        "manifest, filename_pattern, sub_dir, task_size",
        [
            ("manifest.jsonl", "*", True, 3),  # public bucket
            ("manifest.jsonl", "test/*", True, 3),
            ("manifest.jsonl", "test/sub*1.jpeg", True, 1),
            ("manifest.jsonl", "*image*.jpeg", True, 3),
            ("manifest.jsonl", "wrong_pattern", True, 0),
            ("abc_manifest.jsonl", "[a-c]*.jpeg", False, 2),
            ("abc_manifest.jsonl", "[d]*.jpeg", False, 1),
            ("abc_manifest.jsonl", "[e-z]*.jpeg", False, 0),
            (None, "*", True, 5),
            (None, "test/*", True, 3),
            (None, "test/sub*1.jpeg", True, 1),
            (None, "*image*.jpeg", True, 3),
            (None, "wrong_pattern", True, 0),
            (None, "[a-c]*.jpeg", False, 2),
            (None, "[d]*.jpeg", False, 1),
            (None, "[e-z]*.jpeg", False, 0),
        ],
    )
    def test_create_task_with_file_pattern(
        self,
        cloud_storage_id,
        manifest,
        filename_pattern,
        sub_dir,
        task_size,
        cloud_storages,
        request,
    ):
        # prepare dataset on the bucket
        prefixes = ("test_image_",) * 3 if sub_dir else ("a_", "b_", "d_")
        images = generate_image_files(3, prefixes=prefixes)
        s3_client = s3.make_client()

        cloud_storage = cloud_storages[cloud_storage_id]

        for image in images:
            s3_client.create_file(
                data=image,
                bucket=cloud_storage["resource"],
                filename=f"{'test/sub/' if sub_dir else ''}{image.name}",
            )
            request.addfinalizer(
                partial(
                    s3_client.remove_file,
                    bucket=cloud_storage["resource"],
                    filename=f"{'test/sub/' if sub_dir else ''}{image.name}",
                )
            )

        if manifest:
            with TemporaryDirectory() as tmp_dir:
                for image in images:
                    with open(osp.join(tmp_dir, image.name), "wb") as f:
                        f.write(image.getvalue())

                generate_manifest(tmp_dir)

                with open(osp.join(tmp_dir, "manifest.jsonl"), mode="rb") as m_file:
                    s3_client.create_file(
                        data=m_file.read(),
                        bucket=cloud_storage["resource"],
                        filename=f"test/sub/{manifest}" if sub_dir else manifest,
                    )
                    request.addfinalizer(
                        partial(
                            s3_client.remove_file,
                            bucket=cloud_storage["resource"],
                            filename=f"test/sub/{manifest}" if sub_dir else manifest,
                        )
                    )

        task_spec = {
            "name": f"Task with files from cloud storage {cloud_storage_id}",
            "labels": [
                {
                    "name": "car",
                }
            ],
        }

        data_spec = {
            "image_quality": 75,
            "use_cache": True,
            "cloud_storage_id": cloud_storage_id,
            "filename_pattern": filename_pattern,
        }
        if manifest:
            data_spec["server_files"] = [f"test/sub/{manifest}" if sub_dir else manifest]

        if task_size:
            task_id, _ = create_task(self._USERNAME, task_spec, data_spec)

            with make_api_client(self._USERNAME) as api_client:
                (task, response) = api_client.tasks_api.retrieve(task_id)
                assert response.status == HTTPStatus.OK
                assert task.size == task_size
        else:
            status = self._test_cannot_create_task(self._USERNAME, task_spec, data_spec)
            assert "No media data found" in status.message

    def test_can_specify_file_job_mapping(self):
        task_spec = {
            "name": f"test file-job mapping",
            "labels": [{"name": "car"}],
        }

        files = generate_image_files(7)
        filenames = [osp.basename(f.name) for f in files]
        expected_segments = [
            filenames[0:1],
            filenames[1:5][::-1],  # a reversed fragment
            filenames[5:7],
        ]

        data_spec = {
            "image_quality": 75,
            "client_files": files,
            "job_file_mapping": expected_segments,
        }

        task_id, _ = create_task(
            self._USERNAME, task_spec, data_spec, content_type="application/json"
        )

        with make_api_client(self._USERNAME) as api_client:
            jobs: List[models.JobRead] = get_paginated_collection(
                api_client.jobs_api.list_endpoint, task_id=task_id, sort="id"
            )
            (task_meta, _) = api_client.tasks_api.retrieve_data_meta(id=task_id)

            assert [f.name for f in task_meta.frames] == list(
                chain.from_iterable(expected_segments)
            )

            start_frame = 0
            for i, job in enumerate(jobs):
                expected_size = len(expected_segments[i])
                stop_frame = start_frame + expected_size - 1
                assert job.start_frame == start_frame
                assert job.stop_frame == stop_frame

                start_frame = stop_frame + 1

    def test_cannot_create_task_with_same_labels(self):
        task_spec = {
            "name": "test cannot create task with same labels",
            "labels": [{"name": "l1"}, {"name": "l1"}],
        }
        response = post_method(self._USERNAME, "tasks", task_spec)
        assert response.status_code == HTTPStatus.BAD_REQUEST

        response = get_method(self._USERNAME, "tasks")
        assert response.status_code == HTTPStatus.OK

    def test_cannot_create_task_with_same_skeleton_sublabels(self):
        task_spec = {
            "name": "test cannot create task with same skeleton sublabels",
            "labels": [
                {"name": "s1", "type": "skeleton", "sublabels": [{"name": "1"}, {"name": "1"}]}
            ],
        }
        response = post_method(self._USERNAME, "tasks", task_spec)
        assert response.status_code == HTTPStatus.BAD_REQUEST

        response = get_method(self._USERNAME, "tasks")
        assert response.status_code == HTTPStatus.OK


@pytest.mark.usefixtures("restore_db_per_function")
class TestPatchTaskLabel:
    def _get_task_labels(self, pid, user, **kwargs) -> List[models.Label]:
        kwargs.setdefault("return_json", True)
        with make_api_client(user) as api_client:
            return get_paginated_collection(
                api_client.labels_api.list_endpoint, task_id=pid, **kwargs
            )

    def test_can_delete_label(self, tasks, labels, admin_user):
        task = [t for t in tasks if t["project_id"] is None and t["labels"]["count"] > 0][0]
        label = deepcopy([l for l in labels if l.get("task_id") == task["id"]][0])
        label_payload = {"id": label["id"], "deleted": True}

<<<<<<< HEAD
        response = patch_method(admin_user, f'/tasks/{task["id"]}', {"labels": [label_payload]})
        assert response.status_code == HTTPStatus.OK
=======
        response = patch_method(admin_user, f'tasks/{task["id"]}', {"labels": [label_payload]})
        assert response.status_code == HTTPStatus.OK, response.content
>>>>>>> e379444a
        assert response.json()["labels"]["count"] == task["labels"]["count"] - 1

    def test_can_add_skeleton_label(self, tasks, admin_user):
        task = next(iter(tasks))

        label_payload = make_skeleton_label_payload(name="test_skeleton_label")

        response = patch_method(admin_user, f'/tasks/{task["id"]}', {"labels": [label_payload]})
        assert response.status_code == HTTPStatus.OK
        assert response.json()["labels"]["count"] == task["labels"]["count"] + 1

    def test_can_delete_skeleton_label(self, tasks, labels, admin_user):
        task = next(
            t
            for t in tasks
            if any(
                label
                for label in labels
                if label.get("task_id") == t["id"]
                if label["type"] == "skeleton"
            )
        )
        task_labels = deepcopy([l for l in labels if l.get("task_id") == task["id"]])
        label = next(l for l in task_labels if l["type"] == "skeleton")
        task_labels.remove(label)
        label_payload = {"id": label["id"], "deleted": True}

        response = patch_method(admin_user, f'tasks/{task["id"]}', {"labels": [label_payload]})
        assert response.status_code == HTTPStatus.OK
        assert response.json()["labels"]["count"] == task["labels"]["count"] - 1

        resulting_labels = self._get_task_labels(task["id"], admin_user)
        assert DeepDiff(resulting_labels, task_labels, ignore_order=True) == {}

    def test_can_rename_label(self, tasks, labels, admin_user):
        task = [t for t in tasks if t["project_id"] is None and t["labels"]["count"] > 0][0]
        task_labels = deepcopy([l for l in labels if l.get("task_id") == task["id"]])
        task_labels[0].update({"name": "new name"})

        response = patch_method(admin_user, f'tasks/{task["id"]}', {"labels": [task_labels[0]]})
        assert response.status_code == HTTPStatus.OK

        resulting_labels = self._get_task_labels(task["id"], admin_user)
        assert DeepDiff(resulting_labels, task_labels, ignore_order=True) == {}

    def test_cannot_rename_label_to_duplicate_name(self, tasks, labels, admin_user):
        task = [t for t in tasks if t["project_id"] is None and t["labels"]["count"] > 1][0]
        task_labels = deepcopy([l for l in labels if l.get("task_id") == task["id"]])
        task_labels[0].update({"name": task_labels[1]["name"]})

        label_payload = {"id": task_labels[0]["id"], "name": task_labels[0]["name"]}

        response = patch_method(admin_user, f'tasks/{task["id"]}', {"labels": [label_payload]})
        assert response.status_code == HTTPStatus.BAD_REQUEST
        assert "All label names must be unique" in response.text

    def test_cannot_add_foreign_label(self, tasks, labels, admin_user):
        task = [t for t in tasks if t["project_id"] is None][0]
        new_label = deepcopy(
            [
                l
                for l in labels
                if l.get("task_id") != task["id"]
                if not l.get("project_id") or l.get("project_id") != task.get("project_id")
            ][0]
        )

        response = patch_method(admin_user, f'tasks/{task["id"]}', {"labels": [new_label]})
        assert response.status_code == HTTPStatus.NOT_FOUND
        assert f"Not found label with id #{new_label['id']} to change" in response.text

    def test_admin_can_add_label(self, tasks, admin_user):
        task = [t for t in tasks if t["project_id"] is None][0]
        new_label = {"name": "new name"}

        response = patch_method(admin_user, f'tasks/{task["id"]}', {"labels": [new_label]})
        assert response.status_code == HTTPStatus.OK
        assert response.json()["labels"]["count"] == task["labels"]["count"] + 1

    @pytest.mark.parametrize("role", ["maintainer", "owner"])
    def test_non_task_staff_privileged_org_members_can_add_label(
        self,
        find_users,
        tasks,
        is_task_staff,
        is_org_member,
        role,
    ):
        users = find_users(role=role, exclude_privilege="admin")

        user, task = next(
            (user, task)
            for user, task in product(users, tasks)
            if not is_task_staff(user["id"], task["id"])
            and task["organization"]
            and is_org_member(user["id"], task["organization"] and task["project_id"] is None)
        )

        new_label = {"name": "new name"}
        response = patch_method(
            user["username"],
            f'tasks/{task["id"]}',
            {"labels": [new_label]},
        )
        assert response.status_code == HTTPStatus.OK
        assert response.json()["labels"]["count"] == task["labels"]["count"] + 1

    @pytest.mark.parametrize("role", ["supervisor", "worker"])
    def test_non_task_staff_org_members_cannot_add_label(
        self,
        find_users,
        tasks,
        is_task_staff,
        is_org_member,
        role,
    ):
        users = find_users(role=role, exclude_privilege="admin")

        user, task = next(
            (user, task)
            for user, task in product(users, tasks)
            if not is_task_staff(user["id"], task["id"])
            and task["organization"]
            and is_org_member(user["id"], task["organization"])
        )

        new_label = {"name": "new name"}
        response = patch_method(
            user["username"],
            f'tasks/{task["id"]}',
            {"labels": [new_label]},
        )
        assert response.status_code == HTTPStatus.FORBIDDEN

    # TODO: add supervisor too, but this leads to a test-side problem with DB restoring
    @pytest.mark.parametrize("role", ["worker"])
    def test_task_staff_org_members_can_add_label(
        self, find_users, tasks, is_task_staff, is_org_member, labels, role
    ):
        users = find_users(role=role, exclude_privilege="admin")

        user, task = next(
            (user, task)
            for user, task in product(users, tasks)
            if is_task_staff(user["id"], task["id"])
            and task["organization"]
            and is_org_member(user["id"], task["organization"])
            and any(label.get("task_id") == task["id"] for label in labels)
        )

        new_label = {"name": "new name"}
        response = patch_method(
            user["username"],
            f'tasks/{task["id"]}',
            {"labels": [new_label]},
        )
        assert response.status_code == HTTPStatus.OK
        assert response.json()["labels"]["count"] == task["labels"]["count"] + 1

    def test_admin_can_add_skeleton(self, tasks, admin_user):
        task = [t for t in tasks if t["project_id"] is None][0]
        new_skeleton = {
            "name": "new skeleton",
            "type": "skeleton",
            "sublabels": [
                {
                    "name": "1",
                    "type": "points",
                }
            ],
            "svg": '<circle r="1.5" stroke="black" fill="#b3b3b3" cx="48.794559478759766" '
            'cy="36.98698806762695" stroke-width="0.1" data-type="element node" '
            'data-element-id="1" data-node-id="1" data-label-name="597501"></circle>',
        }

        response = patch_method(admin_user, f'tasks/{task["id"]}', {"labels": [new_skeleton]})
        assert response.status_code == HTTPStatus.OK
        assert response.json()["labels"]["count"] == task["labels"]["count"] + 1


@pytest.mark.usefixtures("restore_db_per_function")
@pytest.mark.usefixtures("restore_cvat_data")
class TestWorkWithTask:
    _USERNAME = "admin1"

    @pytest.mark.with_external_services
    @pytest.mark.parametrize(
        "cloud_storage_id, manifest",
        [(1, "manifest.jsonl")],  # public bucket
    )
    def test_work_with_task_containing_non_stable_cloud_storage_files(
        self, cloud_storage_id, manifest, cloud_storages, request
    ):
        image_name = "image_case_65_1.png"
        cloud_storage_content = [image_name, manifest]

        task_spec = {
            "name": f"Task with mythical file from cloud storage {cloud_storage_id}",
            "labels": [{"name": "car"}],
        }

        data_spec = {
            "image_quality": 75,
            "use_cache": True,
            "cloud_storage_id": cloud_storage_id,
            "server_files": cloud_storage_content,
        }

        task_id, _ = create_task(self._USERNAME, task_spec, data_spec)

        # save image from the "public" bucket and remove it temporary

        s3_client = s3.make_client()
        bucket_name = cloud_storages[cloud_storage_id]["resource"]

        image = s3_client.download_fileobj(bucket_name, image_name)
        s3_client.remove_file(bucket_name, image_name)
        request.addfinalizer(
            partial(s3_client.create_file, bucket=bucket_name, filename=image_name, data=image)
        )

        with make_api_client(self._USERNAME) as api_client:
            try:
                api_client.tasks_api.retrieve_data(
                    task_id, number=0, quality="original", type="frame"
                )
                raise AssertionError("Frame should not exist")
            except AssertionError:
                raise
            except Exception as ex:
                assert ex.status == HTTPStatus.NOT_FOUND
                assert image_name in ex.body


class TestTaskBackups:
    def _make_client(self) -> Client:
        return Client(BASE_URL, config=Config(status_check_period=0.01))

    @pytest.fixture(autouse=True)
    def setup(self, restore_db_per_function, restore_cvat_data, tmp_path: Path, admin_user: str):
        self.tmp_dir = tmp_path

        self.client = self._make_client()
        self.user = admin_user

        with self.client:
            self.client.login((self.user, USER_PASS))

    @pytest.mark.parametrize("mode", ["annotation", "interpolation"])
    def test_can_export_backup(self, tasks, mode):
        task_id = next(t for t in tasks if t["mode"] == mode)["id"]
        task = self.client.tasks.retrieve(task_id)

        filename = self.tmp_dir / f"task_{task.id}_backup.zip"
        task.download_backup(filename)

        assert filename.is_file()
        assert filename.stat().st_size > 0

    @pytest.mark.parametrize("mode", ["annotation", "interpolation"])
    def test_can_import_backup(self, tasks, mode):
        task_json = next(t for t in tasks if t["mode"] == mode)
        self._test_can_restore_backup_task(task_json["id"])

    @pytest.mark.parametrize("mode", ["annotation", "interpolation"])
    def test_can_import_backup_for_task_in_nondefault_state(self, tasks, mode):
        # Reproduces the problem with empty 'mode' in a restored task,
        # described in the reproduction steps https://github.com/opencv/cvat/issues/5668

        task_json = next(t for t in tasks if t["mode"] == mode and t["jobs"]["count"])

        task = self.client.tasks.retrieve(task_json["id"])
        jobs = task.get_jobs()
        for j in jobs:
            j.update({"stage": "validation"})

        self._test_can_restore_backup_task(task_json["id"])

    def _test_can_restore_backup_task(self, task_id: int):
        task = self.client.tasks.retrieve(task_id)
        (_, response) = self.client.api_client.tasks_api.retrieve(task_id)
        task_json = json.loads(response.data)

        filename = self.tmp_dir / f"task_{task.id}_backup.zip"
        task.download_backup(filename)

        restored_task = self.client.tasks.create_from_backup(filename)

        old_jobs = task.get_jobs()
        new_jobs = restored_task.get_jobs()
        assert len(old_jobs) == len(new_jobs)

        for old_job, new_job in zip(old_jobs, new_jobs):
            assert old_job.status == new_job.status
            assert old_job.start_frame == new_job.start_frame
            assert old_job.stop_frame == new_job.stop_frame

        (_, response) = self.client.api_client.tasks_api.retrieve(restored_task.id)
        restored_task_json = json.loads(response.data)

        assert restored_task_json["assignee"] is None
        assert restored_task_json["owner"]["username"] == self.user
        assert restored_task_json["id"] != task_json["id"]
        assert restored_task_json["data"] != task_json["data"]
        assert restored_task_json["organization"] is None
        assert restored_task_json["data_compressed_chunk_type"] in ["imageset", "video"]
        if task_json["jobs"]["count"] == 1:
            assert restored_task_json["overlap"] == 0
        else:
            assert restored_task_json["overlap"] == task_json["overlap"]
        assert restored_task_json["jobs"]["completed"] == 0
        assert restored_task_json["jobs"]["validation"] == 0
        assert restored_task_json["source_storage"] is None
        assert restored_task_json["target_storage"] is None
        assert restored_task_json["project_id"] is None

        assert (
            DeepDiff(
                task_json,
                restored_task_json,
                ignore_order=True,
                exclude_regex_paths=[
                    r"root\['id'\]",  # id, must be different
                    r"root\['created_date'\]",  # must be different
                    r"root\['updated_date'\]",  # must be different
                    r"root\['assignee'\]",  # id, depends on the situation
                    r"root\['owner'\]",  # id, depends on the situation
                    r"root\['data'\]",  # id, must be different
                    r"root\['organization'\]",  # depends on the task setup
                    r"root\['project_id'\]",  # should be dropped
                    r"root(\['.*'\])*\['url'\]",  # depends on the task id
                    r"root\['data_compressed_chunk_type'\]",  # depends on the server configuration
                    r"root\['source_storage'\]",  # should be dropped
                    r"root\['target_storage'\]",  # should be dropped
                    r"root\['jobs'\]\['completed'\]",  # job statuses should be renewed
                    r"root\['jobs'\]\['validation'\]",  # job statuses should be renewed
                    # depends on the actual job configuration,
                    # unlike to what is obtained from the regular task creation,
                    # where the requested number is recorded
                    r"root\['overlap'\]",
                ],
            )
            == {}
        )


@pytest.mark.usefixtures("restore_db_per_function")
class TestWorkWithGtJobs:
    def test_normal_and_gt_job_annotations_are_not_merged(
        self, tmp_path, admin_user, tasks, jobs, annotations
    ):
        gt_job = next(j for j in jobs if j["type"] == "ground_truth")
        task = tasks[gt_job["task_id"]]
        task_jobs = [j for j in jobs if j["task_id"] == task["id"]]

        gt_job_source_annotations = annotations["job"][str(gt_job["id"])]
        assert (
            gt_job_source_annotations["tags"]
            or gt_job_source_annotations["shapes"]
            or gt_job_source_annotations["tracks"]
        )

        with Client(BASE_URL) as client:
            client.config.status_check_period = 0.01
            client.login((admin_user, USER_PASS))

            for j in task_jobs:
                if j["type"] != "ground_truth":
                    client.jobs.retrieve(j["id"]).remove_annotations()

            task_obj = client.tasks.retrieve(task["id"])
            task_raw_annotations = task_obj.get_annotations()

            # It's quite hard to parse the dataset files, just import the data back instead
            dataset_format = "CVAT for images 1.1"

            dataset_file = tmp_path / "dataset.zip"
            task_obj.export_dataset(dataset_format, dataset_file, include_images=True)
            task_obj.import_annotations("CVAT 1.1", dataset_file)
            task_dataset_file_annotations = task_obj.get_annotations()

            annotations_file = tmp_path / "annotations.zip"
            task_obj.export_dataset(dataset_format, annotations_file, include_images=False)
            task_obj.import_annotations("CVAT 1.1", annotations_file)
            task_annotations_file_annotations = task_obj.get_annotations()

        for annotation_source in [
            task_raw_annotations,
            task_dataset_file_annotations,
            task_annotations_file_annotations,
        ]:
            assert not annotation_source.tags
            assert not annotation_source.shapes
            assert not annotation_source.tracks

    def test_can_backup_task_with_gt_jobs(self, tmp_path, admin_user, tasks, jobs, annotations):
        gt_job = next(
            j
            for j in jobs
            if j["type"] == "ground_truth" and tasks[j["task_id"]]["jobs"]["count"] == 2
        )
        task = tasks[gt_job["task_id"]]
        annotation_job = next(
            j for j in jobs if j["task_id"] == task["id"] and j["type"] == "annotation"
        )

        gt_job_source_annotations = annotations["job"][str(gt_job["id"])]
        assert (
            gt_job_source_annotations["tags"]
            or gt_job_source_annotations["shapes"]
            or gt_job_source_annotations["tracks"]
        )

        annotation_job_source_annotations = annotations["job"][str(annotation_job["id"])]

        with Client(BASE_URL) as client:
            client.config.status_check_period = 0.01
            client.login((admin_user, USER_PASS))

            backup_file: Path = tmp_path / "dataset.zip"
            client.tasks.retrieve(task["id"]).download_backup(backup_file)

            new_task = client.tasks.create_from_backup(backup_file)
            updated_job_annotations = {
                j.type: json.loads(j.api.retrieve_annotations(j.id)[1].data)
                for j in new_task.get_jobs()
            }

        for job_type, source_annotations in {
            gt_job["type"]: gt_job_source_annotations,
            annotation_job["type"]: annotation_job_source_annotations,
        }.items():
            assert (
                DeepDiff(
                    source_annotations,
                    updated_job_annotations[job_type],
                    ignore_order=True,
                    exclude_regex_paths=[
                        r"root(\['\w+'\]\[\d+\])+\['id'\]",
                        r"root(\['\w+'\]\[\d+\])+\['label_id'\]",
                        r"root(\['\w+'\]\[\d+\])+\['attributes'\]\[\d+\]\['spec_id'\]",
                    ],
                )
                == {}
            )


@pytest.mark.usefixtures("restore_db_per_class")
class TestGetTaskPreview:
    def _test_task_preview_200(self, username, task_id, **kwargs):
        with make_api_client(username) as api_client:
            (_, response) = api_client.tasks_api.retrieve_preview(task_id, **kwargs)

            assert response.status == HTTPStatus.OK
            (width, height) = Image.open(io.BytesIO(response.data)).size
            assert width > 0 and height > 0

    def _test_task_preview_403(self, username, task_id):
        with make_api_client(username) as api_client:
            (_, response) = api_client.tasks_api.retrieve_preview(
                task_id, _parse_response=False, _check_status=False
            )
            assert response.status == HTTPStatus.FORBIDDEN

    def _test_assigned_users_to_see_task_preview(self, tasks, users, is_task_staff, **kwargs):
        for task in tasks:
            staff_users = [user for user in users if is_task_staff(user["id"], task["id"])]
            assert len(staff_users)

            for user in staff_users:
                self._test_task_preview_200(user["username"], task["id"], **kwargs)

    def _test_assigned_users_cannot_see_task_preview(self, tasks, users, is_task_staff, **kwargs):
        for task in tasks:
            not_staff_users = [user for user in users if not is_task_staff(user["id"], task["id"])]
            assert len(not_staff_users)

            for user in not_staff_users:
                self._test_task_preview_403(user["username"], task["id"], **kwargs)

    @pytest.mark.parametrize("project_id, groups", [(1, "user")])
    def test_task_assigned_to_see_task_preview(
        self, project_id, groups, users, tasks, find_users, is_task_staff
    ):
        users = find_users(privilege=groups)
        tasks = list(filter(lambda x: x["project_id"] == project_id and x["assignee"], tasks))
        assert len(tasks)

        self._test_assigned_users_to_see_task_preview(tasks, users, is_task_staff)

    @pytest.mark.parametrize("org, project_id, role", [({"id": 2, "slug": "org2"}, 2, "worker")])
    def test_org_task_assigneed_to_see_task_preview(
        self, org, project_id, role, users, tasks, find_users, is_task_staff
    ):
        users = find_users(org=org["id"], role=role)
        tasks = list(filter(lambda x: x["project_id"] == project_id and x["assignee"], tasks))
        assert len(tasks)

        self._test_assigned_users_to_see_task_preview(tasks, users, is_task_staff)

    @pytest.mark.parametrize("project_id, groups", [(1, "user")])
    def test_task_unassigned_cannot_see_task_preview(
        self, project_id, groups, users, tasks, find_users, is_task_staff
    ):
        users = find_users(privilege=groups)
        tasks = list(filter(lambda x: x["project_id"] == project_id and x["assignee"], tasks))
        assert len(tasks)

        self._test_assigned_users_cannot_see_task_preview(tasks, users, is_task_staff)


class TestUnequalJobs:
    def _make_client(self) -> Client:
        return Client(BASE_URL, config=Config(status_check_period=0.01))

    @pytest.fixture(autouse=True)
    def setup(self, restore_db_per_function, tmp_path: Path, admin_user: str):
        self.tmp_dir = tmp_path

        self.client = self._make_client()
        self.user = admin_user

        with self.client:
            self.client.login((self.user, USER_PASS))

    @pytest.fixture
    def fxt_task_with_unequal_jobs(self):
        task_spec = {
            "name": f"test file-job mapping",
            "labels": [{"name": "car"}],
        }

        files = generate_image_files(7)
        filenames = [osp.basename(f.name) for f in files]
        for file_data in files:
            with open(self.tmp_dir / file_data.name, "wb") as f:
                f.write(file_data.getvalue())

        expected_segments = [
            filenames[0:1],
            filenames[1:5][::-1],  # a reversed fragment
            filenames[5:7],
        ]

        data_spec = {
            "job_file_mapping": expected_segments,
        }

        return self.client.tasks.create_from_data(
            spec=task_spec,
            resource_type=ResourceType.LOCAL,
            resources=[self.tmp_dir / fn for fn in filenames],
            data_params=data_spec,
        )

    def test_can_export(self, fxt_task_with_unequal_jobs: Task):
        task = fxt_task_with_unequal_jobs

        filename = self.tmp_dir / f"task_{task.id}_coco.zip"
        task.export_dataset("COCO 1.0", filename)

        assert filename.is_file()
        assert filename.stat().st_size > 0

    def test_can_import_annotations(self, fxt_task_with_unequal_jobs: Task):
        task = fxt_task_with_unequal_jobs

        format_name = "COCO 1.0"
        filename = self.tmp_dir / f"task_{task.id}_coco.zip"
        task.export_dataset(format_name, filename)

        task.import_annotations(format_name, filename)

    def test_can_dump_backup(self, fxt_task_with_unequal_jobs: Task):
        task = fxt_task_with_unequal_jobs

        filename = self.tmp_dir / f"task_{task.id}_backup.zip"
        task.download_backup(filename)

        assert filename.is_file()
        assert filename.stat().st_size > 0

    def test_can_import_backup(self, fxt_task_with_unequal_jobs: Task):
        task = fxt_task_with_unequal_jobs

        filename = self.tmp_dir / f"task_{task.id}_backup.zip"
        task.download_backup(filename)

        restored_task = self.client.tasks.create_from_backup(filename)

        old_jobs = task.get_jobs()
        new_jobs = restored_task.get_jobs()
        assert len(old_jobs) == len(new_jobs)

        for old_job, new_job in zip(old_jobs, new_jobs):
            assert old_job.start_frame == new_job.start_frame
            assert old_job.stop_frame == new_job.stop_frame


@pytest.mark.usefixtures("restore_db_per_function")
class TestPatchTask:
    @pytest.mark.parametrize("task_id, project_id, user", [(19, 12, "admin1")])
    def test_move_task_to_project_with_attributes(self, task_id, project_id, user):
        response = get_method(user, f"tasks/{task_id}/annotations")
        assert response.status_code == HTTPStatus.OK
        annotations = response.json()

        response = patch_method(user, f"tasks/{task_id}", {"project_id": project_id})
        assert response.status_code == HTTPStatus.OK

        response = get_method(user, f"tasks/{task_id}")
        assert response.status_code == HTTPStatus.OK
        assert response.json().get("project_id") == project_id

        response = get_method(user, f"tasks/{task_id}/annotations")
        assert response.status_code == HTTPStatus.OK
        assert (
            DeepDiff(
                annotations,
                response.json(),
                ignore_order=True,
                exclude_regex_paths=[
                    r"root\['\w+'\]\[\d+\]\['label_id'\]",
                    r"root\['\w+'\]\[\d+\]\['attributes'\]\[\d+\]\['spec_id'\]",
                ],
            )
            == {}
        )

    @pytest.mark.parametrize("task_id, project_id, user", [(20, 13, "admin1")])
    def test_move_task_from_one_project_to_another_with_attributes(self, task_id, project_id, user):
        response = get_method(user, f"tasks/{task_id}/annotations")
        assert response.status_code == HTTPStatus.OK
        annotations = response.json()

        response = patch_method(user, f"tasks/{task_id}", {"project_id": project_id})
        assert response.status_code == HTTPStatus.OK

        response = get_method(user, f"tasks/{task_id}")
        assert response.status_code == HTTPStatus.OK
        assert response.json().get("project_id") == project_id

        response = get_method(user, f"tasks/{task_id}/annotations")
        assert response.status_code == HTTPStatus.OK
        assert (
            DeepDiff(
                annotations,
                response.json(),
                ignore_order=True,
                exclude_regex_paths=[
                    r"root\['\w+'\]\[\d+\]\['label_id'\]",
                    r"root\['\w+'\]\[\d+\]\['attributes'\]\[\d+\]\['spec_id'\]",
                ],
            )
            == {}
        )

    @pytest.mark.with_external_services
    @pytest.mark.parametrize(
        "storage_id",
        [
            1,  # public bucket
            2,  # private bucket
        ],
    )
    @pytest.mark.parametrize("field", ["source_storage", "target_storage"])
    def test_user_cannot_update_task_with_cloud_storage_without_access(
        self, storage_id, field, regular_lonely_user
    ):
        user = regular_lonely_user

        task_spec = {
            "name": f"Task with files from foreign cloud storage {storage_id}",
            "labels": [
                {
                    "name": "car",
                }
            ],
        }
        data_spec = {
            "image_quality": 75,
            "use_cache": True,
            "server_files": ["images/image_1.jpg"],
        }
        (task_id, _) = create_task(user, task_spec, data_spec)

        updated_fields = {
            field: {
                "location": "cloud_storage",
                "cloud_storage_id": storage_id,
            }
        }

        with make_api_client(user) as api_client:
            (_, response) = api_client.tasks_api.partial_update(
                task_id,
                patched_task_write_request=updated_fields,
                _parse_response=False,
                _check_status=False,
            )
        assert response.status == HTTPStatus.FORBIDDEN


@pytest.mark.usefixtures("restore_db_per_function")
def test_can_report_correct_completed_jobs_count(tasks, jobs, admin_user):
    # Reproduces https://github.com/opencv/cvat/issues/6098
    task = next(
        t
        for t in tasks
        if t["jobs"]["count"] > 1 and t["jobs"]["completed"] == 0 and t["labels"]["count"] > 1
    )
    task_jobs = [j for j in jobs if j["task_id"] == task["id"]]

    with make_api_client(admin_user) as api_client:
        api_client.jobs_api.partial_update(
            task_jobs[0]["id"],
            patched_job_write_request=dict(stage="acceptance", state="completed"),
        )

        task, _ = api_client.tasks_api.retrieve(task["id"])
        assert task.jobs.completed == 1


class TestImportTaskAnnotations:
    def _make_client(self) -> Client:
        return Client(BASE_URL, config=Config(status_check_period=0.01))

    @pytest.fixture(autouse=True)
    def setup(self, restore_db_per_function, tmp_path: Path, admin_user: str):
        self.tmp_dir = tmp_path
        self.client = self._make_client()
        self.user = admin_user
        self.format = "COCO 1.0"

        with self.client:
            self.client.login((self.user, USER_PASS))

    def _check_annotations(self, task_id):
        with make_api_client(self.user) as api_client:
            (_, response) = api_client.tasks_api.retrieve_annotations(id=task_id)
            assert response.status == HTTPStatus.OK
            annotations = json.loads(response.data)["shapes"]
            assert len(annotations) > 0

    def _delete_annotations(self, task_id):
        with make_api_client(self.user) as api_client:
            (_, response) = api_client.tasks_api.destroy_annotations(id=task_id)
            assert response.status == HTTPStatus.NO_CONTENT

    @pytest.mark.skip("Fails sometimes, needs to be fixed")
    @pytest.mark.timeout(70)
    @pytest.mark.parametrize("successful_upload", [True, False])
    def test_can_import_annotations_after_previous_unclear_import(
        self, successful_upload: bool, tasks_with_shapes
    ):
        task_id = tasks_with_shapes[0]["id"]
        self._check_annotations(task_id)

        with NamedTemporaryFile() as f:
            filename = self.tmp_dir / f"task_{task_id}_{Path(f.name).name}_coco.zip"

        task = self.client.tasks.retrieve(task_id)
        task.export_dataset(self.format, filename, include_images=False)

        self._delete_annotations(task_id)

        params = {"format": self.format, "filename": filename.name}
        url = self.client.api_map.make_endpoint_url(
            self.client.api_client.tasks_api.create_annotations_endpoint.path
        ).format(id=task_id)
        uploader = Uploader(self.client)

        if successful_upload:
            # define time required to upload file with annotations
            start_time = time()
            task.import_annotations(self.format, filename)
            required_time = ceil(time() - start_time) * 2
            self._delete_annotations(task_id)

            response = uploader.upload_file(
                url, filename, meta=params, query_params=params, logger=self.client.logger.debug
            )
            rq_id = json.loads(response.data)["rq_id"]
            assert rq_id
        else:
            required_time = 60
            uploader._tus_start_upload(url, query_params=params)
            uploader._upload_file_data_with_tus(
                url, filename, meta=params, logger=self.client.logger.debug
            )

        sleep(required_time)
        if successful_upload:
            self._check_annotations(task_id)
            self._delete_annotations(task_id)
        task.import_annotations(self.format, filename)
        self._check_annotations(task_id)

    @pytest.mark.skip("Fails sometimes, needs to be fixed")
    @pytest.mark.timeout(70)
    def test_check_import_cache_after_previous_interrupted_upload(self, tasks_with_shapes, request):
        task_id = tasks_with_shapes[0]["id"]
        with NamedTemporaryFile() as f:
            filename = self.tmp_dir / f"task_{task_id}_{Path(f.name).name}_coco.zip"
        task = self.client.tasks.retrieve(task_id)
        task.export_dataset(self.format, filename, include_images=False)

        params = {"format": self.format, "filename": filename.name}
        url = self.client.api_map.make_endpoint_url(
            self.client.api_client.tasks_api.create_annotations_endpoint.path
        ).format(id=task_id)

        uploader = Uploader(self.client)
        uploader._tus_start_upload(url, query_params=params)
        uploader._upload_file_data_with_tus(
            url, filename, meta=params, logger=self.client.logger.debug
        )
        number_of_files = 1
        sleep(30)  # wait when the cleaning job from rq worker will be started
        command = ["/bin/bash", "-c", f"ls data/tasks/{task_id}/tmp | wc -l"]
        platform = request.config.getoption("--platform")
        assert platform in ("kube", "local")
        func = docker_exec_cvat if platform == "local" else kube_exec_cvat
        for _ in range(12):
            sleep(2)
            result, _ = func(command)
            number_of_files = int(result)
            if not number_of_files:
                break
        assert not number_of_files


class TestImportWithComplexFilenames:
    @staticmethod
    def _make_client() -> Client:
        return Client(BASE_URL, config=Config(status_check_period=0.01))

    @pytest.fixture(
        autouse=True,
        scope="class",
        # classmethod way may not work in some versions
        # https://github.com/opencv/cvat/actions/runs/5336023573/jobs/9670573955?pr=6350
        name="TestImportWithComplexFilenames.setup_class",
    )
    @classmethod
    def setup_class(
        cls, restore_db_per_class, tmp_path_factory: pytest.TempPathFactory, admin_user: str
    ):
        cls.tmp_dir = tmp_path_factory.mktemp(cls.__class__.__name__)
        cls.client = cls._make_client()
        cls.user = admin_user
        cls.format_name = "PASCAL VOC 1.1"

        with cls.client:
            cls.client.login((cls.user, USER_PASS))

        cls._init_tasks()

    @classmethod
    def _create_task_with_annotations(cls, filenames: List[str]):
        images = generate_image_files(len(filenames), filenames=filenames)

        source_archive_path = cls.tmp_dir / "source_data.zip"
        with zipfile.ZipFile(source_archive_path, "w") as zip_file:
            for image in images:
                zip_file.writestr(image.name, image.getvalue())

        task = cls.client.tasks.create_from_data(
            {
                "name": "test_images_with_dots",
                "labels": [{"name": "cat"}, {"name": "dog"}],
            },
            resources=[source_archive_path],
        )

        labels = task.get_labels()
        task.set_annotations(
            models.LabeledDataRequest(
                shapes=[
                    models.LabeledShapeRequest(
                        frame=frame_id,
                        label_id=labels[0].id,
                        type="rectangle",
                        points=[1, 1, 2, 2],
                    )
                    for frame_id in range(len(filenames))
                ],
            )
        )

        return task

    @classmethod
    def _init_tasks(cls):
        cls.flat_filenames = [
            "filename0.jpg",
            "file.name1.jpg",
            "fi.le.na.me.2.jpg",
            ".filename3.jpg",
            "..filename..4.jpg",
            "..filename..5.png..jpg",
        ]

        cls.nested_filenames = [
            f"{prefix}/{fn}"
            for prefix, fn in zip(
                [
                    "ab/cd",
                    "ab/cd",
                    "ab",
                    "ab",
                    "cd/ef",
                    "cd/ef",
                    "cd",
                    "",
                ],
                cls.flat_filenames,
            )
        ]

        cls.data = {}
        for (kind, filenames), prefix in product(
            [("flat", cls.flat_filenames), ("nested", cls.nested_filenames)], ["", "pre/fix"]
        ):
            key = kind
            if prefix:
                key += "_prefixed"

            task = cls._create_task_with_annotations(
                [f"{prefix}/{fn}" if prefix else fn for fn in filenames]
            )

            dataset_file = cls.tmp_dir / f"{key}_dataset.zip"
            task.export_dataset(cls.format_name, dataset_file, include_images=False)

            cls.data[key] = (task, dataset_file)

    @pytest.mark.skip("Fails sometimes, needs to be fixed")
    @pytest.mark.parametrize(
        "task_kind, annotation_kind, expect_success",
        [
            ("flat", "flat", True),
            ("flat", "flat_prefixed", False),
            ("flat", "nested", False),
            ("flat", "nested_prefixed", False),
            ("flat_prefixed", "flat", True),  # allow this for better UX
            ("flat_prefixed", "flat_prefixed", True),
            ("flat_prefixed", "nested", False),
            ("flat_prefixed", "nested_prefixed", False),
            ("nested", "flat", False),
            ("nested", "flat_prefixed", False),
            ("nested", "nested", True),
            ("nested", "nested_prefixed", False),
            ("nested_prefixed", "flat", False),
            ("nested_prefixed", "flat_prefixed", False),
            ("nested_prefixed", "nested", True),  # allow this for better UX
            ("nested_prefixed", "nested_prefixed", True),
        ],
    )
    def test_import_annotations(self, task_kind, annotation_kind, expect_success):
        # Tests for regressions about https://github.com/opencv/cvat/issues/6319
        #
        # X annotations must be importable to X prefixed cases
        # with and without dots in filenames.
        #
        # Nested structures can potentially be matched to flat ones and vise-versa,
        # but it's not supported now, as it may lead to some errors in matching.

        task: Task = self.data[task_kind][0]
        dataset_file = self.data[annotation_kind][1]

        if expect_success:
            task.import_annotations(self.format_name, dataset_file)

            assert set(s.frame for s in task.get_annotations().shapes) == set(
                range(len(self.flat_filenames))
            )
        else:
            with pytest.raises(exceptions.ApiException) as capture:
                task.import_annotations(self.format_name, dataset_file)

            assert b"Could not match item id" in capture.value.body<|MERGE_RESOLUTION|>--- conflicted
+++ resolved
@@ -38,11 +38,7 @@
     patch_method,
     post_method,
 )
-<<<<<<< HEAD
-from shared.utils.helpers import generate_image_files, make_skeleton_label_payload
-=======
-from shared.utils.helpers import generate_image_files, generate_manifest
->>>>>>> e379444a
+from shared.utils.helpers import (generate_image_files, make_skeleton_label_payload, generate_manifest)
 
 from .utils import (
     CollectionSimpleFilterTestBase,
@@ -1353,13 +1349,8 @@
         label = deepcopy([l for l in labels if l.get("task_id") == task["id"]][0])
         label_payload = {"id": label["id"], "deleted": True}
 
-<<<<<<< HEAD
-        response = patch_method(admin_user, f'/tasks/{task["id"]}', {"labels": [label_payload]})
-        assert response.status_code == HTTPStatus.OK
-=======
         response = patch_method(admin_user, f'tasks/{task["id"]}', {"labels": [label_payload]})
         assert response.status_code == HTTPStatus.OK, response.content
->>>>>>> e379444a
         assert response.json()["labels"]["count"] == task["labels"]["count"] - 1
 
     def test_can_add_skeleton_label(self, tasks, admin_user):
