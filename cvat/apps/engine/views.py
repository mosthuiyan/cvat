# Copyright (C) 2018-2022 Intel Corporation
# Copyright (C) 2022-2023 CVAT.ai Corporation
#
# SPDX-License-Identifier: MIT

from copy import copy
import io
import os
import os.path as osp
import textwrap
from typing import Any, Dict, List, Optional, Sequence
import pytz
import traceback
from datetime import datetime
from distutils.util import strtobool
from tempfile import mkstemp

from django.db.models.query import Prefetch
from django.shortcuts import get_object_or_404
import django_rq
from django.apps import apps
from django.conf import settings
from django.contrib.auth.models import User
from django.db import IntegrityError
from django.http import HttpResponse, HttpResponseNotFound, HttpResponseBadRequest
from django.utils import timezone
import django.db.models as dj_models

from drf_spectacular.types import OpenApiTypes
from drf_spectacular.utils import (
    OpenApiParameter, OpenApiResponse, PolymorphicProxySerializer,
    extend_schema_view, extend_schema
)
from drf_spectacular.plumbing import build_array_type, build_basic_type

from rest_framework import mixins, serializers, status, viewsets
from rest_framework.decorators import action
from rest_framework.exceptions import APIException, NotFound, ValidationError, PermissionDenied
from rest_framework.permissions import SAFE_METHODS
from rest_framework.response import Response
from django_sendfile import sendfile

import cvat.apps.dataset_manager as dm
import cvat.apps.dataset_manager.views  # pylint: disable=unused-import
from cvat.apps.engine.cloud_provider import db_storage_to_storage_instance
from cvat.apps.dataset_manager.bindings import CvatImportError
from cvat.apps.dataset_manager.serializers import DatasetFormatsSerializer
from cvat.apps.engine.frame_provider import FrameProvider
from cvat.apps.engine.media_extractors import get_mime
from cvat.apps.engine.models import (
    Job, Label, Task, Project, Issue, Data,
    Comment, StorageMethodChoice, StorageChoice,
    CloudProviderChoice, Location
)
from cvat.apps.engine.models import CloudStorage as CloudStorageModel
from cvat.apps.engine.serializers import (
    AboutSerializer, AnnotationFileSerializer, BasicUserSerializer,
<<<<<<< HEAD
    DataMetaReadSerializer, DataMetaWriteSerializer, DataSerializer, ExceptionSerializer,
    FileInfoSerializer, JobReadSerializer, JobWriteSerializer, LabeledDataSerializer,
    LogEventSerializer, ProjectReadSerializer, ProjectWriteSerializer,
    RqStatusSerializer, TaskReadSerializer, TaskWriteSerializer, TusUploadingMetaSerializer,
=======
    DataMetaReadSerializer, DataMetaWriteSerializer, DataSerializer,
    FileInfoSerializer, JobReadSerializer, JobWriteSerializer, LabelSerializer,
    LabeledDataSerializer,
    ProjectReadSerializer, ProjectWriteSerializer,
    RqStatusSerializer, TaskReadSerializer, TaskWriteSerializer,
>>>>>>> 10ffa610
    UserSerializer, PluginsSerializer, IssueReadSerializer,
    IssueWriteSerializer, CommentReadSerializer, CommentWriteSerializer, CloudStorageWriteSerializer,
    CloudStorageReadSerializer, DatasetFileSerializer,
    ProjectFileSerializer, TaskFileSerializer)

from utils.dataset_manifest import ImageManifestManager
from cvat.apps.engine.utils import (
    av_scan_paths, process_failed_job, configure_dependent_job, parse_exception_message, get_rq_job_meta
)
from cvat.apps.engine import backup
from cvat.apps.engine.mixins import PartialUpdateModelMixin, UploadMixin, AnnotationMixin, SerializeMixin, DestroyModelMixin, CreateModelMixin
from cvat.apps.engine.location import get_location_configuration, StorageType

from . import models, task
from .log import slogger
from cvat.apps.iam.permissions import (CloudStoragePermission,
    CommentPermission, IssuePermission, JobPermission, LabelPermission, ProjectPermission,
    TaskPermission, UserPermission)
from cvat.apps.engine.cache import MediaCache
from cvat.apps.events.handlers import handle_annotations_patch

@extend_schema(tags=['server'])
class ServerViewSet(viewsets.ViewSet):
    serializer_class = None
    iam_organization_field = None

    # To get nice documentation about ServerViewSet actions it is necessary
    # to implement the method. By default, ViewSet doesn't provide it.
    def get_serializer(self, *args, **kwargs):
        pass

    @staticmethod
    @extend_schema(summary='Method provides basic CVAT information',
        responses={
            '200': AboutSerializer,
        })
    @action(detail=False, methods=['GET'], serializer_class=AboutSerializer,
        permission_classes=[] # This endpoint is available for everyone
    )
    def about(request):
        from cvat import __version__ as cvat_version
        about = {
            "name": "Computer Vision Annotation Tool",
            "version": cvat_version,
            "description": "CVAT is completely re-designed and re-implemented " +
                "version of Video Annotation Tool from Irvine, California " +
                "tool. It is free, online, interactive video and image annotation " +
                "tool for computer vision. It is being used by our team to " +
                "annotate million of objects with different properties. Many UI " +
                "and UX decisions are based on feedbacks from professional data " +
                "annotation team."
        }
        serializer = AboutSerializer(data=about)
        if serializer.is_valid(raise_exception=True):
            return Response(data=serializer.data)

    @staticmethod
    @extend_schema(
        summary='Returns all files and folders that are on the server along specified path',
        parameters=[
            OpenApiParameter('directory', description='Directory to browse',
                location=OpenApiParameter.QUERY, type=OpenApiTypes.STR)
        ],
        responses={
            '200' : FileInfoSerializer(many=True)
        })
    @action(detail=False, methods=['GET'], serializer_class=FileInfoSerializer)
    def share(request):
        param = request.query_params.get('directory', '/')
        if param.startswith("/"):
            param = param[1:]
        directory = os.path.abspath(os.path.join(settings.SHARE_ROOT, param))

        if directory.startswith(settings.SHARE_ROOT) and os.path.isdir(directory):
            data = []
            content = os.scandir(directory)
            for entry in content:
                entry_type = None
                entry_mime_type = None
                if entry.is_file():
                    entry_type = "REG"
                    entry_mime_type = get_mime(os.path.join(settings.SHARE_ROOT, entry))
                elif entry.is_dir():
                    entry_type = "DIR"
                    entry_mime_type = "DIR"

                if entry_type:
                    data.append({
                        "name": entry.name,
                        "type": entry_type,
                        "mime_type": entry_mime_type,
                    })

            serializer = FileInfoSerializer(many=True, data=data)
            if serializer.is_valid(raise_exception=True):
                return Response(serializer.data)
        else:
            return Response("{} is an invalid directory".format(param),
                status=status.HTTP_400_BAD_REQUEST)

    @staticmethod
    @extend_schema(
        summary='Method provides the list of supported annotations formats',
        responses={
            '200': DatasetFormatsSerializer,
        })
    @action(detail=False, methods=['GET'], url_path='annotation/formats')
    def annotation_formats(request):
        data = dm.views.get_all_formats()
        return Response(DatasetFormatsSerializer(data).data)

    @staticmethod
    @extend_schema(
        summary='Method provides allowed plugins',
        responses={
            '200': PluginsSerializer,
        })
    @action(detail=False, methods=['GET'], url_path='plugins', serializer_class=PluginsSerializer)
    def plugins(request):
        response = {
            'GIT_INTEGRATION': apps.is_installed('cvat.apps.dataset_repo'),
            'ANALYTICS': strtobool(os.environ.get("CVAT_ANALYTICS", '0')),
            'MODELS': strtobool(os.environ.get("CVAT_SERVERLESS", '0')),
            'PREDICT': False, # FIXME: it is unused anymore (for UI only)
        }
        return Response(response)

@extend_schema(tags=['projects'])
@extend_schema_view(
    list=extend_schema(
        summary='Returns a paginated list of projects',
        responses={
            '200': ProjectReadSerializer(many=True),
        }),
    create=extend_schema(
        summary='Method creates a new project',
        request=ProjectWriteSerializer,
        responses={
            '201': ProjectReadSerializer, # check ProjectWriteSerializer.to_representation
        }),
    retrieve=extend_schema(
        summary='Method returns details of a specific project',
        responses={
            '200': ProjectReadSerializer,
        }),
    destroy=extend_schema(
        summary='Method deletes a specific project',
        responses={
            '204': OpenApiResponse(description='The project has been deleted'),
        }),
    partial_update=extend_schema(
        summary='Methods does a partial update of chosen fields in a project',
        request=ProjectWriteSerializer(partial=True),
        responses={
            '200': ProjectReadSerializer, # check ProjectWriteSerializer.to_representation
        })
)
class ProjectViewSet(viewsets.GenericViewSet, mixins.ListModelMixin,
    mixins.RetrieveModelMixin, CreateModelMixin, DestroyModelMixin,
    PartialUpdateModelMixin, UploadMixin, AnnotationMixin, SerializeMixin
):
    queryset = models.Project.objects.select_related(
        'assignee', 'owner', 'target_storage', 'source_storage'
    ).prefetch_related(
        'tasks', 'label_set__sublabels__attributespec_set',
        'label_set__attributespec_set'
    ).all()

    # NOTE: The search_fields attribute should be a list of names of text
    # type fields on the model,such as CharField or TextField
    search_fields = ('name', 'owner', 'assignee', 'status')
    filter_fields = list(search_fields) + ['id', 'updated_date']
    simple_filters = list(search_fields)
    ordering_fields = list(filter_fields)
    ordering = "-id"
    lookup_fields = {'owner': 'owner__username', 'assignee': 'assignee__username'}
    iam_organization_field = 'organization'

    def get_serializer_class(self):
        if self.request.method in SAFE_METHODS:
            return ProjectReadSerializer
        else:
            return ProjectWriteSerializer

    def get_queryset(self):
        queryset = super().get_queryset()

        if self.action == 'list':
            perm = ProjectPermission.create_scope_list(self.request)
            queryset = perm.filter(queryset)
        return queryset

    def perform_create(self, serializer, **kwargs):
        super().perform_create(
            serializer,
            owner=self.request.user,
            organization=self.request.iam_context['organization']
        )

    @extend_schema(methods=['GET'], summary='Export project as a dataset in a specific format',
        parameters=[
            OpenApiParameter('format', description='Desired output format name\n'
                'You can get the list of supported formats at:\n/server/annotation/formats',
                location=OpenApiParameter.QUERY, type=OpenApiTypes.STR, required=False),
            OpenApiParameter('filename', description='Desired output file name',
                location=OpenApiParameter.QUERY, type=OpenApiTypes.STR, required=False),
            OpenApiParameter('action', description='Used to start downloading process after annotation file had been created',
                location=OpenApiParameter.QUERY, type=OpenApiTypes.STR, required=False, enum=['download', 'import_status']),
            OpenApiParameter('location', description='Where need to save downloaded dataset',
                location=OpenApiParameter.QUERY, type=OpenApiTypes.STR, required=False,
                enum=Location.list()),
            OpenApiParameter('cloud_storage_id', description='Storage id',
                location=OpenApiParameter.QUERY, type=OpenApiTypes.NUMBER, required=False),
            OpenApiParameter('use_default_location', description='Use the location that was configured in project to import dataset',
                location=OpenApiParameter.QUERY, type=OpenApiTypes.BOOL, required=False,
                default=True),
        ],
        responses={
            '200': OpenApiResponse(OpenApiTypes.BINARY, description='Download of file started'),
            '201': OpenApiResponse(description='Output file is ready for downloading'),
            '202': OpenApiResponse(description='Exporting has been started'),
            '405': OpenApiResponse(description='Format is not available'),
        })
    @extend_schema(methods=['POST'], summary='Import dataset in specific format as a project',
        parameters=[
            OpenApiParameter('format', description='Desired dataset format name\n'
                'You can get the list of supported formats at:\n/server/annotation/formats',
                location=OpenApiParameter.QUERY, type=OpenApiTypes.STR, required=False),
            OpenApiParameter('location', description='Where to import the dataset from',
                location=OpenApiParameter.QUERY, type=OpenApiTypes.STR, required=False,
                enum=Location.list()),
            OpenApiParameter('cloud_storage_id', description='Storage id',
                location=OpenApiParameter.QUERY, type=OpenApiTypes.NUMBER, required=False),
            OpenApiParameter('use_default_location', description='Use the location that was configured in the project to import annotations',
                location=OpenApiParameter.QUERY, type=OpenApiTypes.BOOL, required=False,
                default=True),
            OpenApiParameter('filename', description='Dataset file name',
                location=OpenApiParameter.QUERY, type=OpenApiTypes.STR, required=False),
        ],
        request=PolymorphicProxySerializer('DatasetWrite',
            serializers=[DatasetFileSerializer, OpenApiTypes.NONE],
            resource_type_field_name=None
        ),
        responses={
            '202': OpenApiResponse(description='Importing has been started'),
            '400': OpenApiResponse(description='Failed to import dataset'),
            '405': OpenApiResponse(description='Format is not available'),
        })
    @action(detail=True, methods=['GET', 'POST', 'OPTIONS'], serializer_class=None,
        url_path=r'dataset/?$')
    def dataset(self, request, pk):
        self._object = self.get_object() # force call of check_object_permissions()
        rq_id = f"import:dataset-for-project.id{pk}-by-{request.user}"

        if request.method in {'POST', 'OPTIONS'}:
            return self.import_annotations(
                request=request,
                db_obj=self._object,
                import_func=_import_project_dataset,
                rq_func=dm.project.import_dataset_as_project,
                rq_id=rq_id,
            )
        else:
            action = request.query_params.get("action", "").lower()
            if action in ("import_status",):
                queue = django_rq.get_queue(settings.CVAT_QUEUES.IMPORT_DATA.value)
                rq_job = queue.fetch_job(rq_id)
                if rq_job is None:
                    return Response(status=status.HTTP_404_NOT_FOUND)
                elif rq_job.is_finished:
                    if rq_job.meta['tmp_file_descriptor']: os.close(rq_job.meta['tmp_file_descriptor'])
                    os.remove(rq_job.meta['tmp_file'])
                    if rq_job.dependency:
                        rq_job.dependency.delete()
                    rq_job.delete()
                    return Response(status=status.HTTP_201_CREATED)
                elif rq_job.is_failed or \
                        rq_job.is_deferred and rq_job.dependency and rq_job.dependency.is_failed:
                    exc_info = process_failed_job(rq_job)

                    return Response(
                        data=str(exc_info),
                        status=status.HTTP_500_INTERNAL_SERVER_ERROR
                    )
                else:
                    return Response(
                        data=self._get_rq_response(
                            settings.CVAT_QUEUES.IMPORT_DATA.value,
                            rq_id,
                        ),
                        status=status.HTTP_202_ACCEPTED
                    )
            else:
                return self.export_annotations(
                    request=request,
                    db_obj=self._object,
                    export_func=_export_annotations,
                    callback=dm.views.export_project_as_dataset
                )

    @extend_schema(methods=['PATCH'],
        operation_id='projects_partial_update_dataset_file',
        summary="Allows to upload a file chunk. "
            "Implements TUS file uploading protocol.",
        request=OpenApiTypes.BINARY,
        responses={}
    )
    @extend_schema(methods=['HEAD'],
        summary="Implements TUS file uploading protocol."
    )
    @action(detail=True, methods=['HEAD', 'PATCH'], url_path='dataset/'+UploadMixin.file_id_regex)
    def append_dataset_chunk(self, request, pk, file_id):
        self._object = self.get_object()
        return self.append_tus_chunk(request, file_id)

    def get_upload_dir(self):
        if 'dataset' in self.action:
            return self._object.get_tmp_dirname()
        elif 'backup' in self.action:
            return backup.get_backup_dirname()
        return ""

    def upload_finished(self, request):
        if self.action == 'dataset':
            format_name = request.query_params.get("format", "")
            filename = request.query_params.get("filename", "")
            conv_mask_to_poly = strtobool(request.query_params.get('conv_mask_to_poly', 'True'))
            tmp_dir = self._object.get_tmp_dirname()
            uploaded_file = None
            if os.path.isfile(os.path.join(tmp_dir, filename)):
                uploaded_file = os.path.join(tmp_dir, filename)
            return _import_project_dataset(
                request=request,
                filename=uploaded_file,
                rq_id=f"import:dataset-for-project.id{self._object.pk}-by-{request.user}",
                rq_func=dm.project.import_dataset_as_project,
                db_obj=self._object,
                format_name=format_name,
                conv_mask_to_poly=conv_mask_to_poly
            )
        elif self.action == 'import_backup':
            filename = request.query_params.get("filename", "")
            if filename:
                tmp_dir = backup.get_backup_dirname()
                backup_file = os.path.join(tmp_dir, filename)
                if os.path.isfile(backup_file):
                    return backup.import_project(
                        request,
                        settings.CVAT_QUEUES.IMPORT_DATA.value,
                        filename=backup_file,
                    )
                return Response(data='No such file were uploaded',
                        status=status.HTTP_400_BAD_REQUEST)
            return backup.import_project(request, settings.CVAT_QUEUES.IMPORT_DATA.value)
        return Response(data='Unknown upload was finished',
                        status=status.HTTP_400_BAD_REQUEST)

    @extend_schema(summary='Method allows to download project annotations',
        parameters=[
            OpenApiParameter('format', description='Desired output format name\n'
                'You can get the list of supported formats at:\n/server/annotation/formats',
                location=OpenApiParameter.QUERY, type=OpenApiTypes.STR, required=True),
            OpenApiParameter('filename', description='Desired output file name',
                location=OpenApiParameter.QUERY, type=OpenApiTypes.STR, required=False),
            OpenApiParameter('action', description='Used to start downloading process after annotation file had been created',
                location=OpenApiParameter.QUERY, type=OpenApiTypes.STR, required=False, enum=['download']),
            OpenApiParameter('location', description='Where need to save downloaded dataset',
                location=OpenApiParameter.QUERY, type=OpenApiTypes.STR, required=False,
                enum=Location.list()),
            OpenApiParameter('cloud_storage_id', description='Storage id',
                location=OpenApiParameter.QUERY, type=OpenApiTypes.NUMBER, required=False),
            OpenApiParameter('use_default_location', description='Use the location that was configured in project to export annotation',
                location=OpenApiParameter.QUERY, type=OpenApiTypes.BOOL, required=False,
                default=True),
        ],
        responses={
            '200': OpenApiResponse(PolymorphicProxySerializer(
                component_name='AnnotationsRead',
                serializers=[LabeledDataSerializer, OpenApiTypes.BINARY],
                resource_type_field_name=None
            ), description='Download of file started'),
            '201': OpenApiResponse(description='Annotations file is ready to download'),
            '202': OpenApiResponse(description='Dump of annotations has been started'),
            '401': OpenApiResponse(description='Format is not specified'),
            '405': OpenApiResponse(description='Format is not available'),
        })
    @action(detail=True, methods=['GET'],
        serializer_class=LabeledDataSerializer)
    def annotations(self, request, pk):
        self._object = self.get_object() # force call of check_object_permissions()
        return self.export_annotations(
            request=request,
            db_obj=self._object,
            export_func=_export_annotations,
            callback=dm.views.export_project_annotations,
            get_data=dm.task.get_job_data,
        )

    @extend_schema(summary='Methods creates a backup copy of a project',
        parameters=[
            OpenApiParameter('action', location=OpenApiParameter.QUERY,
                description='Used to start downloading process after backup file had been created',
                type=OpenApiTypes.STR, required=False, enum=['download']),
            OpenApiParameter('filename', description='Backup file name',
                location=OpenApiParameter.QUERY, type=OpenApiTypes.STR, required=False),
            OpenApiParameter('location', description='Where need to save downloaded backup',
                location=OpenApiParameter.QUERY, type=OpenApiTypes.STR, required=False,
                enum=Location.list()),
            OpenApiParameter('cloud_storage_id', description='Storage id',
                location=OpenApiParameter.QUERY, type=OpenApiTypes.NUMBER, required=False),
            OpenApiParameter('use_default_location', description='Use the location that was configured in project to export backup',
                location=OpenApiParameter.QUERY, type=OpenApiTypes.BOOL, required=False,
                default=True),
        ],
        responses={
            '200': OpenApiResponse(description='Download of file started'),
            '201': OpenApiResponse(description='Output backup file is ready for downloading'),
            '202': OpenApiResponse(description='Creating a backup file has been started'),
        })
    @action(methods=['GET'], detail=True, url_path='backup')
    def export_backup(self, request, pk=None):
        return self.serialize(request, backup.export)

    @extend_schema(summary='Methods create a project from a backup',
        parameters=[
            OpenApiParameter('location', description='Where to import the backup file from',
                location=OpenApiParameter.QUERY, type=OpenApiTypes.STR, required=False,
                enum=Location.list(), default=Location.LOCAL),
            OpenApiParameter('cloud_storage_id', description='Storage id',
                location=OpenApiParameter.QUERY, type=OpenApiTypes.NUMBER, required=False),
            OpenApiParameter('filename', description='Backup file name',
                location=OpenApiParameter.QUERY, type=OpenApiTypes.STR, required=False),
        ],
        request=PolymorphicProxySerializer('BackupWrite',
            serializers=[ProjectFileSerializer, OpenApiTypes.NONE],
            resource_type_field_name=None
        ),
        responses={
            '201': OpenApiResponse(description='The project has been imported'), # or better specify {id: project_id}
            '202': OpenApiResponse(description='Importing a backup file has been started'),
        })
    @action(detail=False, methods=['OPTIONS', 'POST'], url_path=r'backup/?$',
        serializer_class=ProjectFileSerializer(required=False))
    def import_backup(self, request, pk=None):
        return self.deserialize(request, backup.import_project)

    @extend_schema(methods=['PATCH'],
        operation_id='projects_partial_update_backup_file',
        summary="Allows to upload a file chunk. "
            "Implements TUS file uploading protocol.",
        request=OpenApiTypes.BINARY,
        responses={}
    )
    @extend_schema(methods=['HEAD'],
        summary="Implements TUS file uploading protocol."
    )
    @action(detail=False, methods=['HEAD', 'PATCH'], url_path='backup/'+UploadMixin.file_id_regex,
        serializer_class=None)
    def append_backup_chunk(self, request, file_id):
        return self.append_tus_chunk(request, file_id)

    @extend_schema(summary='Method returns a preview image for the project',
        responses={
            '200': OpenApiResponse(description='Project image preview'),
            '404': OpenApiResponse(description='Project image preview not found'),

        })
    @action(detail=True, methods=['GET'], url_path='preview')
    def preview(self, request, pk):
        self._object = self.get_object() # call check_object_permissions as well

        first_task = self._object.tasks.order_by('-id').first()
        if not first_task:
            return HttpResponseNotFound('Project image preview not found')

        data_getter = DataChunkGetter(
            data_type='preview',
            data_quality='compressed',
            data_num=first_task.data.start_frame,
            task_dim=first_task.dimension
        )

        return data_getter(request, first_task.data.start_frame,
           first_task.data.stop_frame, first_task.data)

    @staticmethod
    def _get_rq_response(queue, job_id):
        queue = django_rq.get_queue(queue)
        job = queue.fetch_job(job_id)
        response = {}
        if job is None or job.is_finished:
            response = { "state": "Finished" }
        elif job.is_queued:
            response = { "state": "Queued" }
        elif job.is_failed:
            response = { "state": "Failed", "message": job.exc_info }
        else:
            response = { "state": "Started" }
            response['message'] = job.meta.get('status', '')
            response['progress'] = job.meta.get('progress', 0.)

        return response

class DataChunkGetter:
    def __init__(self, data_type, data_num, data_quality, task_dim):
        possible_data_type_values = ('chunk', 'frame', 'preview', 'context_image')
        possible_quality_values = ('compressed', 'original')

        if not data_type or data_type not in possible_data_type_values:
            raise ValidationError('Data type not specified or has wrong value')
        elif data_type == 'chunk' or data_type == 'frame' or data_type == 'preview':
            if data_num is None:
                raise ValidationError('Number is not specified')
            elif data_quality not in possible_quality_values:
                raise ValidationError('Wrong quality value')

        self.type = data_type
        self.number = int(data_num) if data_num is not None else None
        self.quality = FrameProvider.Quality.COMPRESSED \
            if data_quality == 'compressed' else FrameProvider.Quality.ORIGINAL

        self.dimension = task_dim

    def __call__(self, request, start, stop, db_data):
        if not db_data:
            raise NotFound(detail='Cannot find requested data')

        frame_provider = FrameProvider(db_data, self.dimension)

        try:
            if self.type == 'chunk':
                start_chunk = frame_provider.get_chunk_number(start)
                stop_chunk = frame_provider.get_chunk_number(stop)
                # pylint: disable=superfluous-parens
                if not (start_chunk <= self.number <= stop_chunk):
                    raise ValidationError('The chunk number should be in ' +
                        f'[{start_chunk}, {stop_chunk}] range')

                # TODO: av.FFmpegError processing
                if settings.USE_CACHE and db_data.storage_method == StorageMethodChoice.CACHE:
                    buff, mime_type = frame_provider.get_chunk(self.number, self.quality)
                    return HttpResponse(buff.getvalue(), content_type=mime_type)

                # Follow symbol links if the chunk is a link on a real image otherwise
                # mimetype detection inside sendfile will work incorrectly.
                path = os.path.realpath(frame_provider.get_chunk(self.number, self.quality))
                return sendfile(request, path)

            elif self.type == 'frame' or self.type == 'preview':
                if not (start <= self.number <= stop):
                    raise ValidationError('The frame number should be in ' +
                        f'[{start}, {stop}] range')

                if self.type == 'preview':
                    cache = MediaCache(self.dimension)
                    buf, mime = cache.get_local_preview_with_mime(self.number, db_data)
                else:
                    buf, mime = frame_provider.get_frame(self.number, self.quality)

                return HttpResponse(buf.getvalue(), content_type=mime)

            elif self.type == 'context_image':
                if start <= self.number <= stop:
                    cache = MediaCache(self.dimension)
                    buff, mime = cache.get_frame_context_images(db_data, self.number)
                    if not buff:
                        return HttpResponseNotFound()
                    return HttpResponse(io.BytesIO(buff), content_type=mime)
                raise ValidationError('The frame number should be in ' +
                    f'[{start}, {stop}] range')
            else:
                return Response(data='unknown data type {}.'.format(self.type),
                    status=status.HTTP_400_BAD_REQUEST)
        except (ValidationError, PermissionDenied, NotFound) as ex:
            msg = str(ex) if not isinstance(ex, ValidationError) else \
                '\n'.join([str(d) for d in ex.detail])
            return Response(data=msg, status=ex.status_code)

@extend_schema(tags=['tasks'])
@extend_schema_view(
    list=extend_schema(
        summary='Returns a paginated list of tasks',
        responses={
            '200': TaskReadSerializer(many=True),
        }),
    create=extend_schema(
        summary='Method creates a new task in a database without any attached images and videos',
        request=TaskWriteSerializer,
        responses={
            '201': TaskReadSerializer, # check TaskWriteSerializer.to_representation
        }),
    retrieve=extend_schema(
        summary='Method returns details of a specific task',
        responses={
            '200': TaskReadSerializer
        }),
    destroy=extend_schema(
        summary='Method deletes a specific task, all attached jobs, annotations, and data',
        responses={
            '204': OpenApiResponse(description='The task has been deleted'),
        }),
    partial_update=extend_schema(
        summary='Methods does a partial update of chosen fields in a task',
        request=TaskWriteSerializer(partial=True),
        responses={
            '200': TaskReadSerializer, # check TaskWriteSerializer.to_representation
        })
)
class TaskViewSet(viewsets.GenericViewSet, mixins.ListModelMixin,
    mixins.RetrieveModelMixin, CreateModelMixin, DestroyModelMixin,
    PartialUpdateModelMixin, UploadMixin, AnnotationMixin, SerializeMixin
):
    queryset = Task.objects.select_related(
        'data', 'assignee', 'owner',
        'target_storage', 'source_storage'
    ).prefetch_related(
        'segment_set__job_set',
        'segment_set__job_set__assignee', 'label_set__attributespec_set',
        'project__label_set__attributespec_set',
        'label_set__sublabels__attributespec_set',
        'project__label_set__sublabels__attributespec_set'
    ).annotate(
        completed_jobs_count=dj_models.Count(
            'segment__job',
            filter=dj_models.Q(segment__job__state=models.StateChoice.COMPLETED.value)
        )
    ).all()

    lookup_fields = {
        'project_name': 'project__name',
        'owner': 'owner__username',
        'assignee': 'assignee__username',
        'tracker_link': 'bug_tracker',
    }
    search_fields = (
        'project_name', 'name', 'owner', 'status', 'assignee',
        'subset', 'mode', 'dimension', 'tracker_link'
    )
    filter_fields = list(search_fields) + ['id', 'project_id', 'updated_date']
    simple_filters = list(search_fields) + ['project_id']
    ordering_fields = list(filter_fields)
    ordering = "-id"
    iam_organization_field = 'organization'

    def get_serializer_class(self):
        if self.request.method in SAFE_METHODS:
            return TaskReadSerializer
        else:
            return TaskWriteSerializer

    def get_queryset(self):
        queryset = super().get_queryset()

        if self.action == 'list':
            perm = TaskPermission.create_scope_list(self.request)
            queryset = perm.filter(queryset)

        return queryset

    @extend_schema(summary='Method recreates a task from an attached task backup file',
        parameters=[
            OpenApiParameter('location', description='Where to import the backup file from',
                location=OpenApiParameter.QUERY, type=OpenApiTypes.STR, required=False,
                enum=Location.list(), default=Location.LOCAL),
            OpenApiParameter('cloud_storage_id', description='Storage id',
                location=OpenApiParameter.QUERY, type=OpenApiTypes.NUMBER, required=False),
            OpenApiParameter('filename', description='Backup file name',
                location=OpenApiParameter.QUERY, type=OpenApiTypes.STR, required=False),
        ],
        request=TaskFileSerializer(required=False),
        responses={
            '201': OpenApiResponse(description='The task has been imported'), # or better specify {id: task_id}
            '202': OpenApiResponse(description='Importing a backup file has been started'),
        })
    @action(detail=False, methods=['OPTIONS', 'POST'], url_path=r'backup/?$', serializer_class=TaskFileSerializer(required=False))
    def import_backup(self, request, pk=None):
        return self.deserialize(request, backup.import_task)

    @extend_schema(methods=['PATCH'],
        operation_id='tasks_partial_update_backup_file',
        summary="Allows to upload a file chunk. "
            "Implements TUS file uploading protocol.",
        request=OpenApiTypes.BINARY,
        responses={}
    )
    @extend_schema(methods=['HEAD'],
        summary="Implements TUS file uploading protocol."
    )
    @action(detail=False, methods=['HEAD', 'PATCH'], url_path='backup/'+UploadMixin.file_id_regex)
    def append_backup_chunk(self, request, file_id):
        return self.append_tus_chunk(request, file_id)

    @extend_schema(summary='Method backup a specified task',
        parameters=[
            OpenApiParameter('action', location=OpenApiParameter.QUERY,
                description='Used to start downloading process after backup file had been created',
                type=OpenApiTypes.STR, required=False, enum=['download']),
            OpenApiParameter('filename', description='Backup file name',
                location=OpenApiParameter.QUERY, type=OpenApiTypes.STR, required=False),
            OpenApiParameter('location', description='Where need to save downloaded backup',
                location=OpenApiParameter.QUERY, type=OpenApiTypes.STR, required=False,
                enum=Location.list()),
            OpenApiParameter('cloud_storage_id', description='Storage id',
                location=OpenApiParameter.QUERY, type=OpenApiTypes.NUMBER, required=False),
            OpenApiParameter('use_default_location', description='Use the location that was configured in the task to export backup',
                location=OpenApiParameter.QUERY, type=OpenApiTypes.BOOL, required=False,
                default=True),
        ],
        responses={
            '200': OpenApiResponse(description='Download of file started'),
            '201': OpenApiResponse(description='Output backup file is ready for downloading'),
            '202': OpenApiResponse(description='Creating a backup file has been started'),
        })
    @action(methods=['GET'], detail=True, url_path='backup')
    def export_backup(self, request, pk=None):
        return self.serialize(request, backup.export)

    def perform_update(self, serializer):
        instance = serializer.instance

        super().perform_update(serializer)

        updated_instance = serializer.instance

        if instance.project:
            instance.project.save()
        if updated_instance.project:
            updated_instance.project.save()

    def perform_create(self, serializer, **kwargs):
        super().perform_create(
            serializer,
            owner=self.request.user,
            organization=self.request.iam_context['organization']
        )
        if serializer.instance.project:
            db_project = serializer.instance.project
            db_project.save()
            assert serializer.instance.organization == db_project.organization

    # UploadMixin method
    def get_upload_dir(self):
        if 'annotations' in self.action:
            return self._object.get_tmp_dirname()
        elif self._is_data_uploading():
            return self._object.data.get_upload_dirname()
        elif 'backup' in self.action:
            return backup.get_backup_dirname()
        return ""

    _TUS_INPUT_ORDERING_METAFILE_NAME = "__tus_input_order__"
    _TUS_CUSTOM_ORDERING_METAFILE_NAME = "__tus_custom_order__"

    def _get_tus_metafile_names(self) -> List[str]:
        return [
            self._TUS_INPUT_ORDERING_METAFILE_NAME,
            self._TUS_CUSTOM_ORDERING_METAFILE_NAME,
        ]

    # UploadMixin method
    def is_valid_uploaded_file_name(self, filename: str) -> bool:
        return (
            super().is_valid_uploaded_file_name(filename) and
            osp.basename(filename) not in self._get_tus_metafile_names()
        )

    def _read_tus_upload_meta_file(self, path: str) -> Sequence[str]:
        """
        Reads the input file and returns its contents.
        """

        with open(path) as f:
            return [line.strip() for line in f]

    def _prepare_upload_metafile_entry(self, filename: str) -> str:
        filename = osp.normpath(filename.strip())
        upload_dir = self.get_upload_dir()
        if filename.startswith(upload_dir):
            filename = osp.relpath(filename, upload_dir)
        return filename.lstrip("/.")

    def _maybe_append_tus_upload_metafile_entry(self,
        metafile: str, filename: str, *, existing_files: Optional[Sequence[str]] = None
    ):
        if existing_files is None:
            existing_files = self._read_tus_upload_meta_file(metafile)

        new_entry = self._prepare_upload_metafile_entry(filename)
        if new_entry not in existing_files:
            with open(metafile, 'a') as f:
                print(new_entry, file=f)
        else:
            # Don't do anything in the opposite case, because
            # file uploading can be restarted. In such case we'll
            # just reuse the first occurrence in this file
            pass

    class _InvalidMetafileError(Exception):
        """
        Indicates an invalid upload metafile found
        """

    def _sort_uploaded_files(self, uploaded_files: List[Dict[str, Any]]) -> List[str]:
        """
        Restores file ordering for the "predefined" file sorting method of the task creation.
        Without this, the file order is defined by os.listdir() or by DB, which can return
        files unordered.

        Read more: https://github.com/opencv/cvat/issues/5061
        """

        upload_dir = self. get_upload_dir()

        upload_metafile = None
        for filename in self._get_tus_metafile_names():
            if osp.isfile(osp.join(upload_dir, filename)):
                upload_metafile = filename
                break

        if not upload_metafile:
            raise FileNotFoundError("Uploaded file order is not specified")

        expected_files = self._read_tus_upload_meta_file(osp.join(upload_dir, upload_metafile))
        expected_files.append(upload_metafile)

        uploaded_file_names = { f: f for f in uploaded_files }
        mismatching_files = list(uploaded_file_names.keys() ^ expected_files)
        if mismatching_files:
            DISPLAY_ENTRIES_COUNT = 5
            mismatching_display = [
                fn + (" (extra)" if fn in uploaded_file_names else " (missing)")
                for fn in mismatching_files[:DISPLAY_ENTRIES_COUNT]
            ]
            remaining_count = len(mismatching_files) - DISPLAY_ENTRIES_COUNT
            raise self._InvalidMetafileError(
                "Uploaded files do no match the upload file list contents. "
                "Please check the upload metainfo and the list of uploaded files. "
                "Mismatching files: {}{}"
                .format(
                    ", ".join(mismatching_display),
                    f" (and {remaining_count} more). " if 0 < remaining_count else ""
                )
            )

        return [uploaded_file_names[fn] for fn in expected_files]

    # UploadMixin method
    def init_tus_upload(self, request):
        response = super().init_tus_upload(request)

        if self._is_data_uploading() and response.status_code == status.HTTP_201_CREATED:
            metafile = osp.join(self.get_upload_dir(), self._TUS_INPUT_ORDERING_METAFILE_NAME)
            if osp.isfile(metafile):
                self._maybe_append_tus_upload_metafile_entry(metafile, response['Upload-Filename'])

        return response

    # UploadMixin method
    def append_files(self, request):
        client_files = self._get_request_client_files(request)
        if self._is_data_uploading() and client_files:
            metafile = osp.join(self.get_upload_dir(), self._TUS_INPUT_ORDERING_METAFILE_NAME)
            if osp.isfile(metafile):
                file_list = self._read_tus_upload_meta_file(metafile)

                for client_file in client_files:
                    self._maybe_append_tus_upload_metafile_entry(metafile,
                        client_file['file'].name, existing_files=file_list)

        return super().append_files(request)

    def _init_tus_input_ordering(self):
        with open(
            osp.join(self.get_upload_dir(), self._TUS_INPUT_ORDERING_METAFILE_NAME), 'w'
        ):
            pass # just create the file

    def _init_tus_custom_ordering(self, file_list: List[str]):
        with open(
            osp.join(self.get_upload_dir(), self._TUS_CUSTOM_ORDERING_METAFILE_NAME), 'w'
        ) as f:
            for filename in file_list:
                print(self._prepare_upload_metafile_entry(filename), file=f)

    # UploadMixin method
    def upload_started(self, request):
        """
        Obtains TUS upload metainfo for the upcoming uploading.
        Must be used if the initial file order needs to be preserved.
        """

        if self._is_data_uploading():
            if request.data:
                serializer = TusUploadingMetaSerializer(self._object, data=request.data)
                serializer.is_valid(raise_exception=True)
                file_list = serializer.validated_data['files']
            else:
                file_list = None

            if file_list:
                # Remember the list of expected files for the upcoming uploading
                self._init_tus_custom_ordering(file_list)

            else:
                # The server must record uploaded files order during the uploading
                self._init_tus_input_ordering()

        return Response(status=status.HTTP_202_ACCEPTED)

    # UploadMixin method
    def upload_finished(self, request):
        if self.action == 'annotations':
            format_name = request.query_params.get("format", "")
            filename = request.query_params.get("filename", "")
            conv_mask_to_poly = strtobool(request.query_params.get('conv_mask_to_poly', 'True'))
            tmp_dir = self._object.get_tmp_dirname()
            if os.path.isfile(os.path.join(tmp_dir, filename)):
                annotation_file = os.path.join(tmp_dir, filename)
                return _import_annotations(
                        request=request,
                        filename=annotation_file,
                        rq_id=(f"import:annotations-for-task.id{self._object.pk}-"
                            f"in-{format_name.replace(' ', '_')}-by-{request.user}"),
                        rq_func=dm.task.import_task_annotations,
                        db_obj=self._object,
                        format_name=format_name,
                        conv_mask_to_poly=conv_mask_to_poly,
                    )
            else:
                return Response(data='No such file were uploaded',
                        status=status.HTTP_400_BAD_REQUEST)
        elif self.action == 'data':
            task_data = self._object.data
            serializer = DataSerializer(task_data, data=request.data)
            serializer.is_valid(raise_exception=True)
            data = serializer.validated_data

            # Merge file lists from TUS and simple/multi uploading
            uploaded_files = task_data.get_uploaded_files()
            if data.get('client_files'):
                if not uploaded_files:
                    # This request is the only request in the uploading.
                    # We need to remember file ordering as it may be lost,
                    # e.g. on a server crash. The input file order could be
                    # restored from this variable otherwise.
                    self._init_tus_custom_ordering([f['file'].name for f in data['client_files']])

                response = self.append_files(request)
                if not 200 <= response.status_code < 300:
                    return response
                uploaded_files = task_data.get_uploaded_files()

            data.update({'client_files': uploaded_files})

            # Refresh the db value with the updated file list and other request parameters
            db_data = serializer.save()
            self._object.data = db_data
            self._object.save()

            # Create a temporary copy of the parameters we will try to create the task with
            # and sync on success
            data = copy(serializer.data)

            if 'job_file_mapping' in serializer.validated_data:
                data['job_file_mapping'] = serializer.validated_data['job_file_mapping']

            data['use_zip_chunks'] = serializer.validated_data['use_zip_chunks']
            data['use_cache'] = serializer.validated_data['use_cache']
            data['copy_data'] = serializer.validated_data['copy_data']

            if data['sorting_method'] == models.SortingMethod.PREDEFINED and data['client_files']:
                # DB can sort client_files records automatically, which conflicts
                # with the "predefined" sorting method. We need to restore the file order.
                # https://github.com/opencv/cvat/pull/5083#discussion_r1038032715
                try:
                    data['client_files'] = self._sort_uploaded_files(data['client_files'])
                except self._InvalidMetafileError as e:
                    return Response(data=str(e), status=status.HTTP_400_BAD_REQUEST)

            if data['use_cache']:
                self._object.data.storage_method = StorageMethodChoice.CACHE
                self._object.data.save(update_fields=['storage_method'])
            if data['server_files'] and not data.get('copy_data'):
                self._object.data.storage = StorageChoice.SHARE
                self._object.data.save(update_fields=['storage'])
            if db_data.cloud_storage:
                self._object.data.storage = StorageChoice.CLOUD_STORAGE
                self._object.data.save(update_fields=['storage'])
            if 'stop_frame' not in serializer.validated_data:
                # if the value of stop_frame is 0, then inside the function we cannot know
                # the value specified by the user or it's default value from the database
                data['stop_frame'] = None
<<<<<<< HEAD

            task.create(self._object.id, data, request.user)

=======
            task.create(self._object, data, request)
>>>>>>> 10ffa610
            return Response(serializer.data, status=status.HTTP_202_ACCEPTED)
        elif self.action == 'import_backup':
            filename = request.query_params.get("filename", "")
            if filename:
                tmp_dir = backup.get_backup_dirname()
                backup_file = os.path.join(tmp_dir, filename)
                if os.path.isfile(backup_file):
                    return backup.import_task(
                        request,
                        settings.CVAT_QUEUES.IMPORT_DATA.value,
                        filename=backup_file,
                    )
                return Response(data='No such file were uploaded',
                        status=status.HTTP_400_BAD_REQUEST)
            return backup.import_task(request, settings.CVAT_QUEUES.IMPORT_DATA.value)
        return Response(data='Unknown upload was finished',
                        status=status.HTTP_400_BAD_REQUEST)

    @extend_schema(methods=['POST'],
        summary="Method permanently attaches data (images, video etc.) to a task",
        description=textwrap.dedent("""\
            Allows to upload data to a task.
            Supports the TUS open file uploading protocol (https://tus.io/).

            Implements the following protocols:
            a. A single Data request
            b.1. An Upload-Start request
            b.2.a. The regular TUS protocol requests (Upload-Length + Chunks)
            b.2.b. Upload-Multiple requests
            b.3. An Upload-Finished request

            Requests:
            - Data - POST, no extra headers or 'Upload-Start' + 'Upload-Finish' headers.
              Contains Data in the body.
            - Upload-Start - POST, has an 'Upload-Start' header.
              Can contain upload metainfo in the body.
            - Upload-Length - HEAD, has an 'Upload-Length' header (read the TUS protocol)
            - Chunk - PATCH (read the TUS protocol).
            - Upload-Finish - POST, has an 'Upload-Finish' header. Can contain Data in the body.
            - Upload-Multiple - POST, has a 'Upload-Multiple' header. Contains Data in the body.

            The 'Upload-Start' request allows to specify file order for TUS requests.
            This may be needed because files in these requests and the requests themselves
            can come (or be sent) unordered. To state that the input files are sent ordered,
            pass an empty list of files in the 'files' field. If the files are sent unordered,
            the ordered file list is expected in the 'files' field. It must be a list of string
            file names, relatively to the dataset root.
            Example:
            files = [
                cats/cat_1.jpg,
                dogs/dog2.jpg,
                image_3.png,
                ...
            ]

            Independently of the file declaration field used
            ('client_files', 'server_files', etc.), when the 'predefined'
            sorting method is selected, the uploaded files will be ordered according
            to the '.jsonl' manifest file, if it is found in the list of files.
            For archives (e.g. '.zip'), a manifest file ('*.jsonl') required when using
            the 'predefined' file ordering. Such file must be provided next to the archive
            in the list of files. Read more about manifest files here:
            https://opencv.github.io/cvat/docs/manual/advanced/dataset_manifest/

            After all data is sent, the operation status can be retrieved in the /status endpoint.
        """),
        # TODO: add a tutorial on this endpoint in the REST API docs
        request=DataSerializer,
        parameters=[
            OpenApiParameter('Upload-Start', location=OpenApiParameter.HEADER, type=OpenApiTypes.BOOL,
                description='Initializes data upload. Optionally, can include upload metadata in the request body.'),
            OpenApiParameter('Upload-Multiple', location=OpenApiParameter.HEADER, type=OpenApiTypes.BOOL,
                description='Indicates that data with this request are single or multiple files that should be attached to a task'),
            OpenApiParameter('Upload-Finish', location=OpenApiParameter.HEADER, type=OpenApiTypes.BOOL,
                description='Finishes data upload. Can be combined with Upload-Start header to create task data with one request'),
        ],
        responses={
            '202': OpenApiResponse(description=''),
        })
    @extend_schema(methods=['GET'],
        summary='Method returns data for a specific task',
        parameters=[
            OpenApiParameter('type', location=OpenApiParameter.QUERY, required=False,
                type=OpenApiTypes.STR, enum=['chunk', 'frame', 'context_image'],
                description='Specifies the type of the requested data'),
            OpenApiParameter('quality', location=OpenApiParameter.QUERY, required=False,
                type=OpenApiTypes.STR, enum=['compressed', 'original'],
                description="Specifies the quality level of the requested data"),
            OpenApiParameter('number', location=OpenApiParameter.QUERY, required=False, type=OpenApiTypes.INT,
                description="A unique number value identifying chunk or frame"),
        ],
        responses={
            '200': OpenApiResponse(description='Data of a specific type'),
        })
    @action(detail=True, methods=['OPTIONS', 'POST', 'GET'], url_path=r'data/?$')
    def data(self, request, pk):
        self._object = self.get_object() # call check_object_permissions as well
        if request.method == 'POST' or request.method == 'OPTIONS':
            task_data = self._object.data
            if not task_data:
                task_data = Data.objects.create()
                task_data.make_dirs()
                self._object.data = task_data
                self._object.save()
            elif task_data.size != 0:
                return Response(data='Adding more data is not supported',
                    status=status.HTTP_400_BAD_REQUEST)
            return self.upload_data(request)

        else:
            data_type = request.query_params.get('type', None)
            data_num = request.query_params.get('number', None)
            data_quality = request.query_params.get('quality', 'compressed')

            data_getter = DataChunkGetter(data_type, data_num, data_quality,
                self._object.dimension)

            return data_getter(request, self._object.data.start_frame,
                self._object.data.stop_frame, self._object.data)

    @extend_schema(methods=['PATCH'],
        operation_id='tasks_partial_update_data_file',
        summary="Allows to upload a file chunk. "
            "Implements TUS file uploading protocol.",
        request=OpenApiTypes.BINARY,
        responses={}
    )
    @extend_schema(methods=['HEAD'],
        summary="Implements TUS file uploading protocol."
    )
    @action(detail=True, methods=['HEAD', 'PATCH'], url_path='data/'+UploadMixin.file_id_regex)
    def append_data_chunk(self, request, pk, file_id):
        self._object = self.get_object()
        return self.append_tus_chunk(request, file_id)

    @extend_schema(methods=['GET'], summary='Method allows to download task annotations',
        parameters=[
            OpenApiParameter('format', location=OpenApiParameter.QUERY, type=OpenApiTypes.STR, required=False,
                description="Desired output format name\nYou can get the list of supported formats at:\n/server/annotation/formats"),
            OpenApiParameter('filename', description='Desired output file name',
                location=OpenApiParameter.QUERY, type=OpenApiTypes.STR, required=False),
            OpenApiParameter('action', location=OpenApiParameter.QUERY,
                description='Used to start downloading process after annotation file had been created',
                type=OpenApiTypes.STR, required=False, enum=['download']),
            OpenApiParameter('location', description='Where need to save downloaded dataset',
                location=OpenApiParameter.QUERY, type=OpenApiTypes.STR, required=False,
                enum=Location.list()),
            OpenApiParameter('cloud_storage_id', description='Storage id',
                location=OpenApiParameter.QUERY, type=OpenApiTypes.NUMBER, required=False),
            OpenApiParameter('use_default_location', description='Use the location that was configured in the task to export annotation',
                location=OpenApiParameter.QUERY, type=OpenApiTypes.BOOL, required=False,
                default=True),
        ],
        responses={
            '200': OpenApiResponse(PolymorphicProxySerializer(
                component_name='AnnotationsRead',
                serializers=[LabeledDataSerializer, OpenApiTypes.BINARY],
                resource_type_field_name=None
            ), description='Download of file started'),
            '201': OpenApiResponse(description='Annotations file is ready to download'),
            '202': OpenApiResponse(description='Dump of annotations has been started'),
            '400': OpenApiResponse(description='Exporting without data is not allowed'),
            '405': OpenApiResponse(description='Format is not available'),
        })
    @extend_schema(methods=['PUT'], summary='Method allows to upload task annotations',
        parameters=[
            OpenApiParameter('format', location=OpenApiParameter.QUERY, type=OpenApiTypes.STR, required=False,
                description='Input format name\nYou can get the list of supported formats at:\n/server/annotation/formats'),
        ],
        request=PolymorphicProxySerializer('TaskAnnotationsUpdate',
            serializers=[LabeledDataSerializer, AnnotationFileSerializer, OpenApiTypes.NONE],
            resource_type_field_name=None
        ),
        responses={
            '201': OpenApiResponse(description='Uploading has finished'),
            '202': OpenApiResponse(description='Uploading has been started'),
            '405': OpenApiResponse(description='Format is not available'),
        })
    @extend_schema(methods=['POST'],
        summary="Method allows to upload task annotations from a local file or a cloud storage",
        parameters=[
            OpenApiParameter('format', location=OpenApiParameter.QUERY, type=OpenApiTypes.STR, required=False,
                description='Input format name\nYou can get the list of supported formats at:\n/server/annotation/formats'),
            OpenApiParameter('location', description='where to import the annotation from',
                location=OpenApiParameter.QUERY, type=OpenApiTypes.STR, required=False,
                enum=Location.list()),
            OpenApiParameter('cloud_storage_id', description='Storage id',
                location=OpenApiParameter.QUERY, type=OpenApiTypes.NUMBER, required=False),
            OpenApiParameter('use_default_location', description='Use the location that was configured in task to import annotations',
                location=OpenApiParameter.QUERY, type=OpenApiTypes.BOOL, required=False,
                default=True),
            OpenApiParameter('filename', description='Annotation file name',
                location=OpenApiParameter.QUERY, type=OpenApiTypes.STR, required=False),
        ],
        request=PolymorphicProxySerializer('TaskAnnotationsWrite',
            serializers=[AnnotationFileSerializer, OpenApiTypes.NONE],
            resource_type_field_name=None
        ),
        responses={
            '201': OpenApiResponse(description='Uploading has finished'),
            '202': OpenApiResponse(description='Uploading has been started'),
            '405': OpenApiResponse(description='Format is not available'),
        })
    @extend_schema(methods=['PATCH'], summary='Method performs a partial update of annotations in a specific task',
        parameters=[
            OpenApiParameter('action', location=OpenApiParameter.QUERY, required=True,
                type=OpenApiTypes.STR, enum=['create', 'update', 'delete']),
        ],
        request=LabeledDataSerializer,
        responses={
            '200': LabeledDataSerializer,
        })
    @extend_schema(methods=['DELETE'], summary='Method deletes all annotations for a specific task',
        responses={
            '204': OpenApiResponse(description='The annotation has been deleted'),
        })
    @action(detail=True, methods=['GET', 'DELETE', 'PUT', 'PATCH', 'POST', 'OPTIONS'], url_path=r'annotations/?$',
        serializer_class=None)
    def annotations(self, request, pk):
        self._object = self.get_object() # force call of check_object_permissions()
        if request.method == 'GET':
            if self._object.data:
                return self.export_annotations(
                    request=request,
                    db_obj=self._object,
                    export_func=_export_annotations,
                    callback=dm.views.export_task_annotations,
                    get_data=dm.task.get_task_data,
                )
            else:
                return Response(data="Exporting annotations from a task without data is not allowed",
                    status=status.HTTP_400_BAD_REQUEST)
        elif request.method == 'POST' or request.method == 'OPTIONS':
            format_name = request.query_params.get('format', '')
            return self.import_annotations(
                request=request,
                db_obj=self._object,
                import_func=_import_annotations,
                rq_func=dm.task.import_task_annotations,
                rq_id = f"import:annotations-for-task.id{pk}-in-{format_name.replace(' ', '_')}-by-{request.user}"
            )
        elif request.method == 'PUT':
            format_name = request.query_params.get('format', '')
            if format_name:
                use_settings = strtobool(str(request.query_params.get('use_default_location', True)))
                conv_mask_to_poly = strtobool(request.query_params.get('conv_mask_to_poly', 'True'))
                obj = self._object if use_settings else request.query_params
                location_conf = get_location_configuration(
                    obj=obj, use_settings=use_settings, field_name=StorageType.SOURCE
                )
                return _import_annotations(
                    request=request,
                    rq_id = f"import:annotations-for-task.id{pk}-in-{format_name.replace(' ', '_')}-by-{request.user}",
                    rq_func=dm.task.import_task_annotations,
                    db_obj=self._object,
                    format_name=format_name,
                    location_conf=location_conf,
                    conv_mask_to_poly=conv_mask_to_poly
                )
            else:
                serializer = LabeledDataSerializer(data=request.data)
                if serializer.is_valid(raise_exception=True):
                    data = dm.task.put_task_data(pk, serializer.data)
                    return Response(data)
        elif request.method == 'DELETE':
            dm.task.delete_task_data(pk)
            return Response(status=status.HTTP_204_NO_CONTENT)
        elif request.method == 'PATCH':
            action = self.request.query_params.get("action", None)
            if action not in dm.task.PatchAction.values():
                raise serializers.ValidationError(
                    "Please specify a correct 'action' for the request")
            serializer = LabeledDataSerializer(data=request.data)
            if serializer.is_valid(raise_exception=True):
                try:
                    data = dm.task.patch_task_data(pk, serializer.data, action)
                except (AttributeError, IntegrityError) as e:
                    return Response(data=str(e), status=status.HTTP_400_BAD_REQUEST)
                return Response(data)

    @extend_schema(methods=['PATCH'],
        operation_id='tasks_partial_update_annotations_file',
        summary="Allows to upload an annotation file chunk. "
            "Implements TUS file uploading protocol.",
        request=OpenApiTypes.BINARY,
        responses={}
    )
    @extend_schema(methods=['HEAD'],
        operation_id='tasks_annotations_file_retrieve_status',
        summary="Implements TUS file uploading protocol."
    )
    @action(detail=True, methods=['HEAD', 'PATCH'], url_path='annotations/'+UploadMixin.file_id_regex)
    def append_annotations_chunk(self, request, pk, file_id):
        self._object = self.get_object()
        return self.append_tus_chunk(request, file_id)

    @extend_schema(
        summary='When task is being created the method returns information about a status of the creation process',
        responses={
            '200': RqStatusSerializer,
        })
    @action(detail=True, methods=['GET'], serializer_class=RqStatusSerializer)
    def status(self, request, pk):
        self.get_object() # force call of check_object_permissions()
        response = self._get_rq_response(
            queue=settings.CVAT_QUEUES.IMPORT_DATA.value,
            job_id=f"create:task.id{pk}-by-{request.user}"
        )
        serializer = RqStatusSerializer(data=response)

        if serializer.is_valid(raise_exception=True):
            return Response(serializer.data)

    @staticmethod
    def _get_rq_response(queue, job_id):
        queue = django_rq.get_queue(queue)
        job = queue.fetch_job(job_id)
        response = {}
        if job is None or job.is_finished:
            response = { "state": "Finished" }
        elif job.is_queued:
            response = { "state": "Queued" }
        elif job.is_failed:
            # FIXME: It seems that in some cases exc_info can be None.
            # It's not really clear how it is possible, but it can
            # lead to an error in serializing the response
            # https://github.com/opencv/cvat/issues/5215
            response = { "state": "Failed", "message": parse_exception_message(job.exc_info or "Unknown error") }
        else:
            response = { "state": "Started" }
            if job.meta.get('status'):
                response['message'] = job.meta['status']
            response['progress'] = job.meta.get('task_progress', 0.)

        return response

    @extend_schema(summary='Method provides a meta information about media files which are related with the task',
        responses={
            '200': DataMetaReadSerializer,
        })
    @extend_schema(methods=['PATCH'], summary='Method performs an update of data meta fields (deleted frames)',
        request=DataMetaWriteSerializer,
        responses={
            '200': DataMetaReadSerializer,
        })
    @action(detail=True, methods=['GET', 'PATCH'], serializer_class=DataMetaReadSerializer,
        url_path='data/meta')
    def metadata(self, request, pk):
        self.get_object() #force to call check_object_permissions
        db_task = models.Task.objects.prefetch_related(
            Prefetch('data', queryset=models.Data.objects.select_related('video').prefetch_related(
                Prefetch('images', queryset=models.Image.objects.prefetch_related('related_files').order_by('frame'))
            ))
        ).get(pk=pk)

        if request.method == 'PATCH':
            serializer = DataMetaWriteSerializer(instance=db_task.data, data=request.data)
            if serializer.is_valid(raise_exception=True):
                db_task.data = serializer.save()

        if hasattr(db_task.data, 'video'):
            media = [db_task.data.video]
        else:
            media = list(db_task.data.images.all())

        frame_meta = [{
            'width': item.width,
            'height': item.height,
            'name': item.path,
            'related_files': item.related_files.count() if hasattr(item, 'related_files') else 0
        } for item in media]

        db_data = db_task.data
        db_data.frames = frame_meta

        serializer = DataMetaReadSerializer(db_data)
        return Response(serializer.data)

    @extend_schema(summary='Export task as a dataset in a specific format',
        parameters=[
            OpenApiParameter('format', location=OpenApiParameter.QUERY,
                description='Desired output format name\nYou can get the list of supported formats at:\n/server/annotation/formats',
                type=OpenApiTypes.STR, required=True),
            OpenApiParameter('filename', description='Desired output file name',
                location=OpenApiParameter.QUERY, type=OpenApiTypes.STR, required=False),
            OpenApiParameter('action', location=OpenApiParameter.QUERY,
                description='Used to start downloading process after annotation file had been created',
                type=OpenApiTypes.STR, required=False, enum=['download']),
            OpenApiParameter('use_default_location', description='Use the location that was configured in task to export annotations',
                location=OpenApiParameter.QUERY, type=OpenApiTypes.BOOL, required=False,
                default=True),
            OpenApiParameter('location', description='Where need to save downloaded dataset',
                location=OpenApiParameter.QUERY, type=OpenApiTypes.STR, required=False,
                enum=Location.list()),
            OpenApiParameter('cloud_storage_id', description='Storage id',
                location=OpenApiParameter.QUERY, type=OpenApiTypes.NUMBER, required=False),
        ],
        responses={
            '200': OpenApiResponse(OpenApiTypes.BINARY, description='Download of file started'),
            '201': OpenApiResponse(description='Output file is ready for downloading'),
            '202': OpenApiResponse(description='Exporting has been started'),
            '400': OpenApiResponse(description='Exporting without data is not allowed'),
            '405': OpenApiResponse(description='Format is not available'),
        })
    @action(detail=True, methods=['GET'], serializer_class=None,
        url_path='dataset')
    def dataset_export(self, request, pk):
        self._object = self.get_object() # force call of check_object_permissions()

        if self._object.data:
            return self.export_annotations(
                request=request,
                db_obj=self._object,
                export_func=_export_annotations,
                callback=dm.views.export_task_as_dataset)
        else:
            return Response(data="Exporting a dataset from a task without data is not allowed",
                status=status.HTTP_400_BAD_REQUEST)

    @extend_schema(summary='Method returns a preview image for the task',
        responses={
            '200': OpenApiResponse(description='Task image preview'),
            '404': OpenApiResponse(description='Task image preview not found'),
        })
    @action(detail=True, methods=['GET'], url_path='preview')
    def preview(self, request, pk):
        self._object = self.get_object() # call check_object_permissions as well

        if not self._object.data:
            return HttpResponseNotFound('Task image preview not found')

        data_getter = DataChunkGetter(
            data_type='preview',
            data_quality='compressed',
            data_num=self._object.data.start_frame,
            task_dim=self._object.dimension
        )

        return data_getter(request, self._object.data.start_frame,
            self._object.data.stop_frame, self._object.data)

@extend_schema(tags=['jobs'])
@extend_schema_view(
    retrieve=extend_schema(
        summary='Method returns details of a job',
        responses={
            '200': JobReadSerializer,
        }),
    list=extend_schema(
        summary='Method returns a paginated list of jobs',
        responses={
            '200': JobReadSerializer(many=True),
        }),
    partial_update=extend_schema(
        summary='Methods does a partial update of chosen fields in a job',
        request=JobWriteSerializer(partial=True),
        responses={
            '200': JobReadSerializer, # check JobWriteSerializer.to_representation
        })
)
class JobViewSet(viewsets.GenericViewSet, mixins.ListModelMixin,
    mixins.RetrieveModelMixin, PartialUpdateModelMixin, UploadMixin, AnnotationMixin
):
    queryset = Job.objects.select_related('segment__task__data').prefetch_related(
        'segment__task__label_set', 'segment__task__project__label_set',
        'segment__task__label_set__sublabels__attributespec_set',
        'segment__task__project__label_set__sublabels__attributespec_set',
        'segment__task__label_set__attributespec_set',
        'segment__task__project__label_set__attributespec_set'
    ).all()

    iam_organization_field = 'segment__task__organization'
    search_fields = ('task_name', 'project_name', 'assignee', 'state', 'stage')
    filter_fields = list(search_fields) + ['id', 'task_id', 'project_id', 'updated_date', 'dimension']
    simple_filters = list(set(filter_fields) - {'id', 'updated_date'})
    ordering_fields = list(filter_fields)
    ordering = "-id"
    lookup_fields = {
        'dimension': 'segment__task__dimension',
        'task_id': 'segment__task_id',
        'project_id': 'segment__task__project_id',
        'task_name': 'segment__task__name',
        'project_name': 'segment__task__project__name',
        'assignee': 'assignee__username'
    }

    def get_queryset(self):
        queryset = super().get_queryset()

        if self.action == 'list':
            perm = JobPermission.create_scope_list(self.request)
            queryset = perm.filter(queryset)

        return queryset

    def get_serializer_class(self):
        if self.request.method in SAFE_METHODS:
            return JobReadSerializer
        else:
            return JobWriteSerializer

    # UploadMixin method
    def get_upload_dir(self):
        task = self._object.segment.task
        return task.get_tmp_dirname()

    # UploadMixin method
    def upload_finished(self, request):
        task = self._object.segment.task
        if self.action == 'annotations':
            format_name = request.query_params.get("format", "")
            filename = request.query_params.get("filename", "")
            conv_mask_to_poly = strtobool(request.query_params.get('conv_mask_to_poly', 'True'))
            tmp_dir = task.get_tmp_dirname()
            if os.path.isfile(os.path.join(tmp_dir, filename)):
                annotation_file = os.path.join(tmp_dir, filename)
                return _import_annotations(
                        request=request,
                        filename=annotation_file,
                        rq_id=(f"import:annotations-for-job.id{self._object.pk}-"
                            f"in-{format_name.replace(' ', '_')}-by-{request.user}"),
                        rq_func=dm.task.import_job_annotations,
                        db_obj=self._object,
                        format_name=format_name,
                        conv_mask_to_poly=conv_mask_to_poly,
                    )
            else:
                return Response(data='No such file were uploaded',
                        status=status.HTTP_400_BAD_REQUEST)
        return Response(data='Unknown upload was finished',
                        status=status.HTTP_400_BAD_REQUEST)

    @extend_schema(methods=['GET'],
        summary="Method returns annotations for a specific job as a JSON document. "
            "If format is specified, a zip archive is returned.",
        parameters=[
            OpenApiParameter('format', location=OpenApiParameter.QUERY,
                description='Desired output format name\nYou can get the list of supported formats at:\n/server/annotation/formats',
                type=OpenApiTypes.STR, required=False),
            OpenApiParameter('filename', description='Desired output file name',
                location=OpenApiParameter.QUERY, type=OpenApiTypes.STR, required=False),
            OpenApiParameter('action', location=OpenApiParameter.QUERY,
                description='Used to start downloading process after annotation file had been created',
                type=OpenApiTypes.STR, required=False, enum=['download']),
            OpenApiParameter('location', description='Where need to save downloaded annotation',
                location=OpenApiParameter.QUERY, type=OpenApiTypes.STR, required=False,
                enum=Location.list()),
            OpenApiParameter('cloud_storage_id', description='Storage id',
                location=OpenApiParameter.QUERY, type=OpenApiTypes.NUMBER, required=False),
            OpenApiParameter('use_default_location', description='Use the location that was configured in the task to export annotation',
                location=OpenApiParameter.QUERY, type=OpenApiTypes.BOOL, required=False,
                default=True),
        ],
        responses={
            '200': OpenApiResponse(PolymorphicProxySerializer(
                component_name='AnnotationsRead',
                serializers=[LabeledDataSerializer, OpenApiTypes.BINARY],
                resource_type_field_name=None
            ), description='Download of file started'),
            '201': OpenApiResponse(description='Output file is ready for downloading'),
            '202': OpenApiResponse(description='Exporting has been started'),
            '405': OpenApiResponse(description='Format is not available'),
        })
    @extend_schema(methods=['POST'], summary='Method allows to upload job annotations',
        parameters=[
            OpenApiParameter('format', location=OpenApiParameter.QUERY, type=OpenApiTypes.STR, required=False,
                description='Input format name\nYou can get the list of supported formats at:\n/server/annotation/formats'),
            OpenApiParameter('location', description='where to import the annotation from',
                location=OpenApiParameter.QUERY, type=OpenApiTypes.STR, required=False,
                enum=Location.list()),
            OpenApiParameter('cloud_storage_id', description='Storage id',
                location=OpenApiParameter.QUERY, type=OpenApiTypes.NUMBER, required=False),
            OpenApiParameter('use_default_location', description='Use the location that was configured in the task to import annotation',
                location=OpenApiParameter.QUERY, type=OpenApiTypes.BOOL, required=False,
                default=True),
            OpenApiParameter('filename', description='Annotation file name',
                location=OpenApiParameter.QUERY, type=OpenApiTypes.STR, required=False),
        ],
        request=AnnotationFileSerializer,
        responses={
            '201': OpenApiResponse(description='Uploading has finished'),
            '202': OpenApiResponse(description='Uploading has been started'),
            '405': OpenApiResponse(description='Format is not available'),
        })
    @extend_schema(methods=['PUT'], summary='Method performs an update of all annotations in a specific job',
        parameters=[
            OpenApiParameter('format', location=OpenApiParameter.QUERY, type=OpenApiTypes.STR, required=False,
                description='Input format name\nYou can get the list of supported formats at:\n/server/annotation/formats'),
        ],
        request=PolymorphicProxySerializer(
            component_name='JobAnnotationsUpdate',
            serializers=[LabeledDataSerializer, AnnotationFileSerializer],
            resource_type_field_name=None
        ),
        responses={
            '201': OpenApiResponse(description='Uploading has finished'),
            '202': OpenApiResponse(description='Uploading has been started'),
            '405': OpenApiResponse(description='Format is not available'),
        })
    @extend_schema(methods=['PATCH'], summary='Method performs a partial update of annotations in a specific job',
        parameters=[
            OpenApiParameter('action', location=OpenApiParameter.QUERY, type=OpenApiTypes.STR,
                required=True, enum=['create', 'update', 'delete'])
        ],
        request=LabeledDataSerializer,
        responses={
            '200': OpenApiResponse(description='Annotations successfully uploaded'),
        })
    @extend_schema(methods=['DELETE'], summary='Method deletes all annotations for a specific job',
        responses={
            '204': OpenApiResponse(description='The annotation has been deleted'),
        })
    @action(detail=True, methods=['GET', 'DELETE', 'PUT', 'PATCH', 'POST', 'OPTIONS'], url_path=r'annotations/?$',
        serializer_class=LabeledDataSerializer)
    def annotations(self, request, pk):
        self._object = self.get_object() # force call of check_object_permissions()
        if request.method == 'GET':
            return self.export_annotations(
                request=request,
                db_obj=self._object.segment.task,
                export_func=_export_annotations,
                callback=dm.views.export_job_annotations,
                get_data=dm.task.get_job_data,
            )

        elif request.method == 'POST' or request.method == 'OPTIONS':
            format_name = request.query_params.get('format', '')
            return self.import_annotations(
                request=request,
                db_obj=self._object.segment.task,
                import_func=_import_annotations,
                rq_func=dm.task.import_job_annotations,
                rq_id=(f"import:annotations-for-job.id{self._object.pk}-"
                            f"in-{format_name.replace(' ', '_')}-by-{request.user}"),
            )

        elif request.method == 'PUT':
            format_name = request.query_params.get('format', '')
            if format_name:
                use_settings = strtobool(str(request.query_params.get('use_default_location', True)))
                conv_mask_to_poly = strtobool(request.query_params.get('conv_mask_to_poly', 'True'))
                obj = self._object.segment.task if use_settings else request.query_params
                location_conf = get_location_configuration(
                    obj=obj, use_settings=use_settings, field_name=StorageType.SOURCE
                )
                return _import_annotations(
                    request=request,
                    rq_id=(f"import:annotations-for-job.id{pk}-"
                            f"in-{format_name.replace(' ', '_')}-by-{request.user}"),
                    rq_func=dm.task.import_job_annotations,
                    db_obj=self._object,
                    format_name=format_name,
                    location_conf=location_conf,
                    conv_mask_to_poly=conv_mask_to_poly
                )
            else:
                serializer = LabeledDataSerializer(data=request.data)
                if serializer.is_valid(raise_exception=True):
                    try:
                        data = dm.task.put_job_data(pk, serializer.data)
                    except (AttributeError, IntegrityError) as e:
                        return Response(data=str(e), status=status.HTTP_400_BAD_REQUEST)
                    return Response(data)
        elif request.method == 'DELETE':
            dm.task.delete_job_data(pk)
            return Response(status=status.HTTP_204_NO_CONTENT)
        elif request.method == 'PATCH':
            action = self.request.query_params.get("action", None)
            if action not in dm.task.PatchAction.values():
                raise serializers.ValidationError(
                    "Please specify a correct 'action' for the request")
            serializer = LabeledDataSerializer(data=request.data)
            if serializer.is_valid(raise_exception=True):
                try:
                    data = dm.task.patch_job_data(pk, serializer.data, action)
                except (AttributeError, IntegrityError) as e:
                    return Response(data=str(e), status=status.HTTP_400_BAD_REQUEST)
                handle_annotations_patch(instance=self._object, annotations=data, action=action)
                return Response(data)


    @extend_schema(methods=['PATCH'],
        operation_id='jobs_partial_update_annotations_file',
        summary="Allows to upload an annotation file chunk. "
            "Implements TUS file uploading protocol.",
        request=OpenApiTypes.BINARY,
        responses={}
    )
    @extend_schema(methods=['HEAD'],
        summary="Implements TUS file uploading protocol."
    )
    @action(detail=True, methods=['HEAD', 'PATCH'], url_path='annotations/'+UploadMixin.file_id_regex)
    def append_annotations_chunk(self, request, pk, file_id):
        self._object = self.get_object()
        return self.append_tus_chunk(request, file_id)


    @extend_schema(summary='Export job as a dataset in a specific format',
        parameters=[
            OpenApiParameter('format', location=OpenApiParameter.QUERY,
                description='Desired output format name\nYou can get the list of supported formats at:\n/server/annotation/formats',
                type=OpenApiTypes.STR, required=True),
            OpenApiParameter('filename', description='Desired output file name',
                location=OpenApiParameter.QUERY, type=OpenApiTypes.STR, required=False),
            OpenApiParameter('action', location=OpenApiParameter.QUERY,
                description='Used to start downloading process after annotation file had been created',
                type=OpenApiTypes.STR, required=False, enum=['download']),
            OpenApiParameter('use_default_location', description='Use the location that was configured in the task to export dataset',
                location=OpenApiParameter.QUERY, type=OpenApiTypes.BOOL, required=False,
                default=True),
            OpenApiParameter('location', description='Where need to save downloaded dataset',
                location=OpenApiParameter.QUERY, type=OpenApiTypes.STR, required=False,
                enum=Location.list()),
            OpenApiParameter('cloud_storage_id', description='Storage id',
                location=OpenApiParameter.QUERY, type=OpenApiTypes.NUMBER, required=False),
        ],
        responses={
            '200': OpenApiResponse(OpenApiTypes.BINARY, description='Download of file started'),
            '201': OpenApiResponse(description='Output file is ready for downloading'),
            '202': OpenApiResponse(description='Exporting has been started'),
            '405': OpenApiResponse(description='Format is not available'),
        })
    @action(detail=True, methods=['GET'], serializer_class=None,
        url_path='dataset')
    def dataset_export(self, request, pk):
        self._object = self.get_object() # force call of check_object_permissions()

        return self.export_annotations(
            request=request,
            db_obj=self._object.segment.task,
            export_func=_export_annotations,
            callback=dm.views.export_job_as_dataset
        )

    @extend_schema(summary='Method returns data for a specific job',
        parameters=[
            OpenApiParameter('type', description='Specifies the type of the requested data',
                location=OpenApiParameter.QUERY, required=False, type=OpenApiTypes.STR,
                enum=['chunk', 'frame', 'context_image']),
            OpenApiParameter('quality', location=OpenApiParameter.QUERY, required=False,
                type=OpenApiTypes.STR, enum=['compressed', 'original'],
                description="Specifies the quality level of the requested data"),
            OpenApiParameter('number', location=OpenApiParameter.QUERY, required=False, type=OpenApiTypes.INT,
                description="A unique number value identifying chunk or frame"),
            ],
        responses={
            '200': OpenApiResponse(OpenApiTypes.BINARY, description='Data of a specific type'),
        })
    @action(detail=True, methods=['GET'])
    def data(self, request, pk):
        db_job = self.get_object() # call check_object_permissions as well
        data_type = request.query_params.get('type', None)
        data_num = request.query_params.get('number', None)
        data_quality = request.query_params.get('quality', 'compressed')

        data_getter = DataChunkGetter(data_type, data_num, data_quality,
            db_job.segment.task.dimension)

        return data_getter(request, db_job.segment.start_frame,
            db_job.segment.stop_frame, db_job.segment.task.data)


    @extend_schema(summary='Method provides a meta information about media files which are related with the job',
        responses={
            '200': DataMetaReadSerializer,
        })
    @extend_schema(methods=['PATCH'], summary='Method performs an update of data meta fields (deleted frames)',
        request=DataMetaWriteSerializer,
        responses={
            '200': DataMetaReadSerializer,
        }, tags=['tasks'], versions=['2.0'])
    @action(detail=True, methods=['GET', 'PATCH'], serializer_class=DataMetaReadSerializer,
        url_path='data/meta')
    def metadata(self, request, pk):
        self.get_object() # force call of check_object_permissions()
        db_job = models.Job.objects.prefetch_related(
            'segment',
            'segment__task',
            Prefetch('segment__task__data', queryset=models.Data.objects.select_related('video').prefetch_related(
                Prefetch('images', queryset=models.Image.objects.prefetch_related('related_files').order_by('frame'))
            ))
        ).get(pk=pk)

        db_data = db_job.segment.task.data
        start_frame = db_job.segment.start_frame
        stop_frame = db_job.segment.stop_frame
        data_start_frame = db_data.start_frame + start_frame * db_data.get_frame_step()
        data_stop_frame = db_data.start_frame + stop_frame * db_data.get_frame_step()

        if request.method == 'PATCH':
            serializer = DataMetaWriteSerializer(instance=db_data, data=request.data)
            if serializer.is_valid(raise_exception=True):
                serializer.validated_data['deleted_frames'] = list(filter(
                    lambda frame: frame >= start_frame and frame <= stop_frame,
                    serializer.validated_data['deleted_frames']
                )) + list(filter(
                    lambda frame: frame < start_frame or frame > stop_frame,
                    db_data.deleted_frames,
                ))
                db_data = serializer.save()
                db_job.segment.task.save()
                if db_job.segment.task.project:
                    db_job.segment.task.project.save()

        if hasattr(db_data, 'video'):
            media = [db_data.video]
        else:
            media = list(db_data.images.filter(
                frame__gte=data_start_frame,
                frame__lte=data_stop_frame,
            ).all())

        # Filter data with segment size
        # Should data.size also be cropped by segment size?
        db_data.deleted_frames = filter(
            lambda frame: frame >= start_frame and frame <= stop_frame,
            db_data.deleted_frames,
        )
        db_data.start_frame = data_start_frame
        db_data.stop_frame = data_stop_frame

        frame_meta = [{
            'width': item.width,
            'height': item.height,
            'name': item.path,
            'related_files': item.related_files.count() if hasattr(item, 'related_files') else 0
        } for item in media]

        db_data.frames = frame_meta

        serializer = DataMetaReadSerializer(db_data)
        return Response(serializer.data)

    @extend_schema(summary='Method returns a preview image for the job',
        responses={
            '200': OpenApiResponse(description='Job image preview'),
        })
    @action(detail=True, methods=['GET'], url_path='preview')
    def preview(self, request, pk):
        self._object = self.get_object() # call check_object_permissions as well

        data_getter = DataChunkGetter(
            data_type='preview',
            data_quality='compressed',
            data_num=self._object.segment.start_frame,
            task_dim=self._object.segment.task.dimension
        )

        return data_getter(request, self._object.segment.start_frame,
           self._object.segment.stop_frame, self._object.segment.task.data)

@extend_schema(tags=['issues'])
@extend_schema_view(
    retrieve=extend_schema(
        summary='Method returns details of an issue',
        responses={
            '200': IssueReadSerializer,
        }),
    list=extend_schema(
        summary='Method returns a paginated list of issues',
        responses={
            '200': IssueReadSerializer(many=True),
        }),
    partial_update=extend_schema(
        summary='Methods does a partial update of chosen fields in an issue',
        request=IssueWriteSerializer(partial=True),
        responses={
            '200': IssueReadSerializer, # check IssueWriteSerializer.to_representation
        }),
    create=extend_schema(
        summary='Method creates an issue',
        request=IssueWriteSerializer,
        responses={
            '201': IssueReadSerializer, # check IssueWriteSerializer.to_representation
        }),
    destroy=extend_schema(
        summary='Method deletes an issue',
        responses={
            '204': OpenApiResponse(description='The issue has been deleted'),
        })
)
class IssueViewSet(viewsets.GenericViewSet, mixins.ListModelMixin,
    mixins.RetrieveModelMixin, CreateModelMixin, DestroyModelMixin,
    PartialUpdateModelMixin
):
    queryset = Issue.objects.prefetch_related(
        'job__segment__task', 'owner', 'assignee', 'job'
    ).all()

    iam_organization_field = 'job__segment__task__organization'
    search_fields = ('owner', 'assignee')
    filter_fields = list(search_fields) + ['id', 'job_id', 'task_id', 'resolved', 'frame_id']
    simple_filters = list(search_fields) + ['job_id', 'task_id', 'resolved', 'frame_id']
    ordering_fields = list(filter_fields)
    lookup_fields = {
        'owner': 'owner__username',
        'assignee': 'assignee__username',
        'job_id': 'job',
        'task_id': 'job__segment__task__id',
        'frame_id': 'frame',
    }
    ordering = '-id'

    def get_queryset(self):
        queryset = super().get_queryset()

        if self.action == 'list':
            perm = IssuePermission.create_scope_list(self.request)
            queryset = perm.filter(queryset)

        return queryset

    def get_serializer_class(self):
        if self.request.method in SAFE_METHODS:
            return IssueReadSerializer
        else:
            return IssueWriteSerializer

    def perform_create(self, serializer, **kwargs):
        super().perform_create(serializer, owner=self.request.user)

@extend_schema(tags=['comments'])
@extend_schema_view(
    retrieve=extend_schema(
        summary='Method returns details of a comment',
        responses={
            '200': CommentReadSerializer,
        }),
    list=extend_schema(
        summary='Method returns a paginated list of comments',
        responses={
            '200': CommentReadSerializer(many=True),
        }),
    partial_update=extend_schema(
        summary='Methods does a partial update of chosen fields in a comment',
        request=CommentWriteSerializer(partial=True),
        responses={
            '200': CommentReadSerializer, # check CommentWriteSerializer.to_representation
        }),
    create=extend_schema(
        summary='Method creates a comment',
        request=CommentWriteSerializer,
        responses={
            '201': CommentReadSerializer, # check CommentWriteSerializer.to_representation
        }),
    destroy=extend_schema(
        summary='Method deletes a comment',
        responses={
            '204': OpenApiResponse(description='The comment has been deleted'),
        })
)
class CommentViewSet(viewsets.GenericViewSet, mixins.ListModelMixin,
    mixins.RetrieveModelMixin, CreateModelMixin, DestroyModelMixin,
    PartialUpdateModelMixin
):
    queryset = Comment.objects.prefetch_related(
        'issue', 'issue__job', 'owner'
    ).all()

    iam_organization_field = 'issue__job__segment__task__organization'
    search_fields = ('owner',)
    filter_fields = list(search_fields) + ['id', 'issue_id', 'frame_id', 'job_id']
    simple_filters = list(search_fields) + ['issue_id', 'frame_id', 'job_id']
    ordering_fields = list(filter_fields)
    ordering = '-id'
    lookup_fields = {
        'owner': 'owner__username',
        'issue_id': 'issue__id',
        'job_id': 'issue__job__id',
        'frame_id': 'issue__frame',
    }

    def get_queryset(self):
        queryset = super().get_queryset()

        if self.action == 'list':
            perm = CommentPermission.create_scope_list(self.request)
            queryset = perm.filter(queryset)

        return queryset

    def get_serializer_class(self):
        if self.request.method in SAFE_METHODS:
            return CommentReadSerializer
        else:
            return CommentWriteSerializer

    def perform_create(self, serializer, **kwargs):
        super().perform_create(serializer, owner=self.request.user)


@extend_schema(tags=['labels'])
@extend_schema_view(
    retrieve=extend_schema(
        summary='Method returns details of a label',
        responses={
            '200': LabelSerializer,
        }),
    list=extend_schema(
        summary='Method returns a paginated list of labels',
        parameters=[
            # These filters are implemented differently from others
            OpenApiParameter('job_id', type=OpenApiTypes.INT,
                description='A simple equality filter for job id'),
            OpenApiParameter('task_id', type=OpenApiTypes.INT,
                description='A simple equality filter for task id'),
            OpenApiParameter('project_id', type=OpenApiTypes.INT,
                description='A simple equality filter for project id'),
        ],
        responses={
            '200': LabelSerializer(many=True),
        }),
    partial_update=extend_schema(
        summary='Methods does a partial update of chosen fields in a label'
        'To modify a sublabel, please use the PATCH method of the parent label',
        request=LabelSerializer(partial=True),
        responses={
            '200': LabelSerializer,
        }),
    destroy=extend_schema(
        summary='Method deletes a label. '
        'To delete a sublabel, please use the PATCH method of the parent label',
        responses={
            '204': OpenApiResponse(description='The label has been deleted'),
        })
)
class LabelViewSet(viewsets.GenericViewSet, mixins.ListModelMixin,
    mixins.RetrieveModelMixin, mixins.DestroyModelMixin, PartialUpdateModelMixin
):
    queryset = Label.objects.prefetch_related(
        'attributespec_set',
        'sublabels__attributespec_set',
        'task',
        'task__owner',
        'task__assignee',
        'task__organization',
        'project',
        'project__owner',
        'project__assignee',
        'project__organization'
    ).all()

    # NOTE: This filter works incorrectly for this view
    # it requires task__organization OR project__organization check.
    # Thus, we rely on permission-based filtering
    iam_organization_field = None

    search_fields = ('name', 'parent')
    filter_fields = list(search_fields) + ['id', 'type', 'color', 'parent_id']
    simple_filters = list(set(filter_fields) - {'id'})
    ordering_fields = list(filter_fields)
    lookup_fields = {
        'parent': 'parent__name',
    }
    ordering = 'id'
    serializer_class = LabelSerializer

    def get_queryset(self):
        if self.action == 'list':
            job_id = self.request.GET.get('job_id', None)
            task_id = self.request.GET.get('task_id', None)
            project_id = self.request.GET.get('project_id', None)
            if sum(v is not None for v in [job_id, task_id, project_id]) > 1:
                raise ValidationError(
                    "job_id, task_id and project_id parameters cannot be used together",
                    code=status.HTTP_400_BAD_REQUEST
                )

            if job_id:
                # NOTE: This filter is too complex to be implemented by other means
                # It requires the following filter query:
                # (
                #  project__task__segment__job__id = job_id
                #  OR
                #  task__segment__job__id = job_id
                # )
                job = Job.objects.get(id=job_id)
                self.check_object_permissions(self.request, job)
                queryset = job.get_labels()
            elif task_id:
                # NOTE: This filter is too complex to be implemented by other means
                # It requires the following filter query:
                # (
                #  project__task__id = task_id
                #  OR
                #  task_id = task_id
                # )
                task = Task.objects.get(id=task_id)
                self.check_object_permissions(self.request, task)
                queryset = task.get_labels()
            elif project_id:
                # NOTE: this check is to make behavior consistent with other source filters
                project = Project.objects.get(id=project_id)
                self.check_object_permissions(self.request, project)
                queryset = project.get_labels()
            else:
                # In other cases permissions are checked already
                queryset = super().get_queryset()
                perm = LabelPermission.create_scope_list(self.request)
                queryset = perm.filter(queryset)

            # Include only 1st level labels in list responses
            queryset = queryset.filter(parent__isnull=True)
        else:
            queryset = super().get_queryset()

        return queryset

    def get_serializer(self, *args, **kwargs):
        kwargs['local'] = True
        return super().get_serializer(*args, **kwargs)

    def perform_update(self, serializer):
        if serializer.instance.parent is not None:
            # NOTE: this can be relaxed when skeleton updates are implemented properly
            raise ValidationError(
                "Sublabels cannot be modified this way. "
                "Please send a PATCH request with updated parent label data instead.",
                code=status.HTTP_400_BAD_REQUEST)

        return super().perform_update(serializer)

    def perform_destroy(self, instance):
        if instance.parent is not None:
            # NOTE: this can be relaxed when skeleton updates are implemented properly
            raise ValidationError(
                "Sublabels cannot be deleted this way. "
                "Please send a PATCH request with updated parent label data instead.",
                code=status.HTTP_400_BAD_REQUEST)

        return super().perform_destroy(instance)


@extend_schema(tags=['users'])
@extend_schema_view(
    list=extend_schema(
        summary='Method returns a paginated list of users',
        responses={
            '200': PolymorphicProxySerializer(component_name='MetaUser',
                serializers=[
                    UserSerializer, BasicUserSerializer,
                ], resource_type_field_name=None),
        }),
    retrieve=extend_schema(
        summary='Method provides information of a specific user',
        responses={
            '200': PolymorphicProxySerializer(component_name='MetaUser',
                serializers=[
                    UserSerializer, BasicUserSerializer,
                ], resource_type_field_name=None),
        }),
    partial_update=extend_schema(
        summary='Method updates chosen fields of a user',
        responses={
            '200': PolymorphicProxySerializer(component_name='MetaUser',
                serializers=[
                    UserSerializer(partial=True), BasicUserSerializer(partial=True),
                ], resource_type_field_name=None),
        }),
    destroy=extend_schema(
        summary='Method deletes a specific user from the server',
        responses={
            '204': OpenApiResponse(description='The user has been deleted'),
        })
)
class UserViewSet(viewsets.GenericViewSet, mixins.ListModelMixin,
    mixins.RetrieveModelMixin, PartialUpdateModelMixin, mixins.DestroyModelMixin):
    queryset = User.objects.prefetch_related('groups').all()
    iam_organization_field = 'memberships__organization'

    search_fields = ('username', 'first_name', 'last_name')
    filter_fields = list(search_fields) + ['id', 'is_active']
    simple_filters = list(search_fields) + ['is_active']
    ordering_fields = list(filter_fields)
    ordering = "-id"

    def get_queryset(self):
        queryset = super().get_queryset()

        if self.action == 'list':
            perm = UserPermission.create_scope_list(self.request)
            queryset = perm.filter(queryset)

        return queryset

    def get_serializer_class(self):
        # Early exit for drf-spectacular compatibility
        if getattr(self, 'swagger_fake_view', False):
            return UserSerializer

        user = self.request.user
        is_self = int(self.kwargs.get("pk", 0)) == user.id or \
            self.action == "self"
        if user.is_staff:
            return UserSerializer if not is_self else UserSerializer
        else:
            if is_self and self.request.method in SAFE_METHODS:
                return UserSerializer
            else:
                return BasicUserSerializer

    @extend_schema(summary='Method returns an instance of a user who is currently authorized',
        responses={
            '200': PolymorphicProxySerializer(component_name='MetaUser',
                serializers=[
                    UserSerializer, BasicUserSerializer,
                ], resource_type_field_name=None),
        })
    @action(detail=False, methods=['GET'])
    def self(self, request):
        """
        Method returns an instance of a user who is currently authorized
        """
        serializer_class = self.get_serializer_class()
        serializer = serializer_class(request.user, context={ "request": request })
        return Response(serializer.data)

@extend_schema(tags=['cloudstorages'])
@extend_schema_view(
    retrieve=extend_schema(
        summary='Method returns details of a specific cloud storage',
        responses={
            '200': CloudStorageReadSerializer,
        }),
    list=extend_schema(
        summary='Returns a paginated list of storages',
        responses={
            '200': CloudStorageReadSerializer(many=True),
        }),
    destroy=extend_schema(
        summary='Method deletes a specific cloud storage',
        responses={
            '204': OpenApiResponse(description='The cloud storage has been removed'),
        }),
    partial_update=extend_schema(
        summary='Methods does a partial update of chosen fields in a cloud storage instance',
        request=CloudStorageWriteSerializer(partial=True),
        responses={
            '200': CloudStorageReadSerializer, # check CloudStorageWriteSerializer.to_representation
        }),
    create=extend_schema(
        summary='Method creates a cloud storage with a specified characteristics',
        request=CloudStorageWriteSerializer,
        responses={
            '201': CloudStorageReadSerializer, # check CloudStorageWriteSerializer.to_representation
        })
)
class CloudStorageViewSet(viewsets.GenericViewSet, mixins.ListModelMixin,
    mixins.RetrieveModelMixin, mixins.CreateModelMixin, mixins.DestroyModelMixin,
    PartialUpdateModelMixin
):
    queryset = CloudStorageModel.objects.prefetch_related('data').all()

    search_fields = ('provider_type', 'name', 'resource',
                    'credentials_type', 'owner', 'description')
    filter_fields = list(search_fields) + ['id']
    simple_filters = list(set(search_fields) - {'description'})
    ordering_fields = list(filter_fields)
    ordering = "-id"
    lookup_fields = {'owner': 'owner__username', 'name': 'display_name'}
    iam_organization_field = 'organization'

    def get_serializer_class(self):
        if self.request.method in ('POST', 'PATCH'):
            return CloudStorageWriteSerializer
        else:
            return CloudStorageReadSerializer

    def get_queryset(self):
        queryset = super().get_queryset()

        if self.action == 'list':
            perm = CloudStoragePermission.create_scope_list(self.request)
            queryset = perm.filter(queryset)

        provider_type = self.request.query_params.get('provider_type', None)
        if provider_type:
            if provider_type in CloudProviderChoice.list():
                return queryset.filter(provider_type=provider_type)
            raise ValidationError('Unsupported type of cloud provider')
        return queryset

    def perform_create(self, serializer):
        serializer.save(
            owner=self.request.user,
            organization=self.request.iam_context['organization'])

    def create(self, request, *args, **kwargs):
        try:
            response = super().create(request, *args, **kwargs)
        except IntegrityError:
            response = HttpResponseBadRequest('Same storage already exists')
        except ValidationError as exceptions:
            msg_body = ""
            for ex in exceptions.args:
                for field, ex_msg in ex.items():
                    msg_body += ': '.join([field, ex_msg if isinstance(ex_msg, str) else str(ex_msg[0])])
                    msg_body += '\n'
            return HttpResponseBadRequest(msg_body)
        except APIException as ex:
            return Response(data=ex.get_full_details(), status=ex.status_code)
        except Exception as ex:
            response = HttpResponseBadRequest(str(ex))
        return response

    @extend_schema(summary='Method returns a manifest content',
        parameters=[
            OpenApiParameter('manifest_path', description='Path to the manifest file in a cloud storage',
                location=OpenApiParameter.QUERY, type=OpenApiTypes.STR),
        ],
        responses={
            '200': OpenApiResponse(response=build_array_type(build_basic_type(OpenApiTypes.STR)), description='A manifest content'),
        })
    @action(detail=True, methods=['GET'], url_path='content')
    def content(self, request, pk):
        storage = None
        try:
            db_storage = self.get_object()
            storage = db_storage_to_storage_instance(db_storage)
            if not db_storage.manifests.count():
                raise ValidationError('There is no manifest file')
            manifest_path = request.query_params.get('manifest_path', db_storage.manifests.first().filename)
            manifest_prefix = os.path.dirname(manifest_path)

            full_manifest_path = os.path.join(db_storage.get_storage_dirname(), manifest_path)
            if not os.path.exists(full_manifest_path) or \
                    datetime.utcfromtimestamp(os.path.getmtime(full_manifest_path)).replace(tzinfo=pytz.UTC) < storage.get_file_last_modified(manifest_path):
                storage.download_file(manifest_path, full_manifest_path)
            manifest = ImageManifestManager(full_manifest_path, db_storage.get_storage_dirname())
            # need to update index
            manifest.set_index()
            manifest_files = [os.path.join(manifest_prefix, f) for f in manifest.data]
            return Response(data=manifest_files, content_type="text/plain")

        except CloudStorageModel.DoesNotExist:
            message = f"Storage {pk} does not exist"
            slogger.glob.error(message)
            return HttpResponseNotFound(message)
        except (ValidationError, PermissionDenied, NotFound) as ex:
            msg = str(ex) if not isinstance(ex, ValidationError) else \
                '\n'.join([str(d) for d in ex.detail])
            slogger.cloud_storage[pk].info(msg)
            return Response(data=msg, status=ex.status_code)
        except Exception as ex:
            slogger.glob.error(str(ex))
            return Response("An internal error has occurred",
                status=status.HTTP_500_INTERNAL_SERVER_ERROR)

    @extend_schema(summary='Method returns a preview image from a cloud storage',
        responses={
            '200': OpenApiResponse(description='Cloud Storage preview'),
            '400': OpenApiResponse(description='Failed to get cloud storage preview'),
            '404': OpenApiResponse(description='Cloud Storage preview not found'),
        })
    @action(detail=True, methods=['GET'], url_path='preview')
    def preview(self, request, pk):
        try:
            db_storage = self.get_object()
            cache = MediaCache()
            preview, mime = cache.get_cloud_preview_with_mime(db_storage)
            return HttpResponse(preview, mime)
        except CloudStorageModel.DoesNotExist:
            message = f"Storage {pk} does not exist"
            slogger.glob.error(message)
            return HttpResponseNotFound(message)
        except (ValidationError, PermissionDenied, NotFound) as ex:
            msg = str(ex) if not isinstance(ex, ValidationError) else \
                '\n'.join([str(d) for d in ex.detail])
            slogger.cloud_storage[pk].info(msg)
            return Response(data=msg, status=ex.status_code)
        except Exception as ex:
            slogger.glob.error(str(ex))
            return Response("An internal error has occurred",
                status=status.HTTP_500_INTERNAL_SERVER_ERROR)

    @extend_schema(summary='Method returns a cloud storage status',
        responses={
            '200': OpenApiResponse(response=OpenApiTypes.STR, description='Cloud Storage status (AVAILABLE | NOT_FOUND | FORBIDDEN)'),
        })
    @action(detail=True, methods=['GET'], url_path='status')
    def status(self, request, pk):
        try:
            db_storage = self.get_object()
            storage = db_storage_to_storage_instance(db_storage)
            storage_status = storage.get_status()
            return Response(storage_status)
        except CloudStorageModel.DoesNotExist:
            message = f"Storage {pk} does not exist"
            slogger.glob.error(message)
            return HttpResponseNotFound(message)
        except Exception as ex:
            msg = str(ex)
            return HttpResponseBadRequest(msg)

    @extend_schema(summary='Method returns allowed actions for the cloud storage',
        responses={
            '200': OpenApiResponse(response=OpenApiTypes.STR, description='Cloud Storage actions (GET | PUT | DELETE)'),
        })
    @action(detail=True, methods=['GET'], url_path='actions')
    def actions(self, request, pk):
        '''
        Method return allowed actions for cloud storage. It's required for reading/writing
        '''
        try:
            db_storage = self.get_object()
            storage = db_storage_to_storage_instance(db_storage)
            actions = storage.supported_actions
            return Response(actions, content_type="text/plain")
        except CloudStorageModel.DoesNotExist:
            message = f"Storage {pk} does not exist"
            slogger.glob.error(message)
            return HttpResponseNotFound(message)
        except Exception as ex:
            msg = str(ex)
            return HttpResponseBadRequest(msg)

def rq_exception_handler(rq_job, exc_type, exc_value, tb):
    rq_job.exc_info = "".join(
        traceback.format_exception_only(exc_type, exc_value))
    rq_job.save()

    return True

def _download_file_from_bucket(db_storage, filename, key):
    storage = db_storage_to_storage_instance(db_storage)

    data = storage.download_fileobj(key)
    with open(filename, 'wb+') as f:
        f.write(data.getbuffer())

def _import_annotations(request, rq_id, rq_func, db_obj, format_name,
                        filename=None, location_conf=None, conv_mask_to_poly=True):
    format_desc = {f.DISPLAY_NAME: f
        for f in dm.views.get_import_formats()}.get(format_name)
    if format_desc is None:
        raise serializers.ValidationError(
            "Unknown input format '{}'".format(format_name))
    elif not format_desc.ENABLED:
        return Response(status=status.HTTP_405_METHOD_NOT_ALLOWED)

    queue = django_rq.get_queue(settings.CVAT_QUEUES.IMPORT_DATA.value)
    rq_job = queue.fetch_job(rq_id)

    if not rq_job:
        # If filename is specified we consider that file was uploaded via TUS, so it exists in filesystem
        # Then we dont need to create temporary file
        # Or filename specify key in cloud storage so we need to download file
        fd = None
        dependent_job = None
        location = location_conf.get('location') if location_conf else Location.LOCAL

        if not filename or location == Location.CLOUD_STORAGE:
            if location != Location.CLOUD_STORAGE:
                serializer = AnnotationFileSerializer(data=request.data)
                if serializer.is_valid(raise_exception=True):
                    anno_file = serializer.validated_data['annotation_file']
                    fd, filename = mkstemp(prefix='cvat_{}'.format(db_obj.pk), dir=settings.TMP_FILES_ROOT)
                    with open(filename, 'wb+') as f:
                        for chunk in anno_file.chunks():
                            f.write(chunk)
            else:
                assert filename, 'The filename was not spesified'
                try:
                    storage_id = location_conf['storage_id']
                except KeyError:
                    raise serializers.ValidationError(
                        'Cloud storage location was selected for destination'
                        ' but cloud storage id was not specified')
                db_storage = get_object_or_404(CloudStorageModel, pk=storage_id)
                key = filename
                fd, filename = mkstemp(prefix='cvat_{}'.format(db_obj.pk), dir=settings.TMP_FILES_ROOT)
                dependent_job = configure_dependent_job(
                    queue, rq_id, _download_file_from_bucket,
                    db_storage, filename, key)

        av_scan_paths(filename)
        meta = {
            'tmp_file': filename,
            'tmp_file_descriptor': fd,
        }
        rq_job = queue.enqueue_call(
            func=rq_func,
            args=(db_obj.pk, filename, format_name, conv_mask_to_poly),
            job_id=rq_id,
            depends_on=dependent_job,
            meta={**meta, **get_rq_job_meta(request=request, db_obj=db_obj)}
        )
    else:
        if rq_job.is_finished:
            if rq_job.meta['tmp_file_descriptor']: os.close(rq_job.meta['tmp_file_descriptor'])
            os.remove(rq_job.meta['tmp_file'])
            rq_job.delete()
            return Response(status=status.HTTP_201_CREATED)
        elif rq_job.is_failed or \
                rq_job.is_deferred and rq_job.dependency and rq_job.dependency.is_failed:
            exc_info = process_failed_job(rq_job)
            # RQ adds a prefix with exception class name
            import_error_prefix = '{}.{}'.format(
                CvatImportError.__module__, CvatImportError.__name__)
            if exc_info.startswith(import_error_prefix):
                exc_info = exc_info.replace(import_error_prefix + ': ', '')
                return Response(data=exc_info,
                    status=status.HTTP_400_BAD_REQUEST)
            else:
                return Response(data=exc_info,
                    status=status.HTTP_500_INTERNAL_SERVER_ERROR)

    return Response(status=status.HTTP_202_ACCEPTED)

def _export_annotations(db_instance, rq_id, request, format_name, action, callback,
                        filename, location_conf):
    if action not in {"", "download"}:
        raise serializers.ValidationError(
            "Unexpected action specified for the request")

    format_desc = {f.DISPLAY_NAME: f
        for f in dm.views.get_export_formats()}.get(format_name)
    if format_desc is None:
        raise serializers.ValidationError(
            "Unknown format specified for the request")
    elif not format_desc.ENABLED:
        return Response(status=status.HTTP_405_METHOD_NOT_ALLOWED)

    queue = django_rq.get_queue(settings.CVAT_QUEUES.EXPORT_DATA.value)
    rq_job = queue.fetch_job(rq_id)

    if rq_job:
        last_instance_update_time = timezone.localtime(db_instance.updated_date)
        if isinstance(db_instance, Project):
            tasks_update = list(map(lambda db_task: timezone.localtime(db_task.updated_date), db_instance.tasks.all()))
            last_instance_update_time = max(tasks_update + [last_instance_update_time])
        request_time = rq_job.meta.get('request_time', None)
        if request_time is None or request_time < last_instance_update_time:
            rq_job.cancel()
            rq_job.delete()
        else:
            if rq_job.is_finished:
                file_path = rq_job.return_value
                if action == "download" and osp.exists(file_path):
                    rq_job.delete()

                    timestamp = datetime.strftime(last_instance_update_time,
                        "%Y_%m_%d_%H_%M_%S")
                    filename = filename or \
                        "{}_{}-{}-{}{}".format(
                            db_instance.__class__.__name__.lower(),
                            db_instance.name if isinstance(db_instance, (Task, Project)) else db_instance.id,
                            timestamp, format_name, osp.splitext(file_path)[1]
                        ).lower()

                    # save annotation to specified location
                    location = location_conf.get('location')
                    if location == Location.LOCAL:
                        return sendfile(request, file_path, attachment=True,
                            attachment_filename=filename)
                    elif location == Location.CLOUD_STORAGE:
                        try:
                            storage_id = location_conf['storage_id']
                        except KeyError:
                            return HttpResponseBadRequest(
                                'Cloud storage location was selected for destination'
                                ' but cloud storage id was not specified')

                        db_storage = get_object_or_404(CloudStorageModel, pk=storage_id)
                        storage = db_storage_to_storage_instance(db_storage)

                        try:
                            storage.upload_file(file_path, filename)
                        except (ValidationError, PermissionDenied, NotFound) as ex:
                            msg = str(ex) if not isinstance(ex, ValidationError) else \
                                '\n'.join([str(d) for d in ex.detail])
                            return Response(data=msg, status=ex.status_code)
                        return Response(status=status.HTTP_200_OK)
                    else:
                        raise NotImplementedError()
                else:
                    if osp.exists(file_path):
                        return Response(status=status.HTTP_201_CREATED)
            elif rq_job.is_failed:
                exc_info = str(rq_job.exc_info)
                rq_job.delete()
                return Response(exc_info,
                    status=status.HTTP_500_INTERNAL_SERVER_ERROR)
            else:
                return Response(status=status.HTTP_202_ACCEPTED)

    try:
        if request.scheme:
            server_address = request.scheme + '://'
        server_address += request.get_host()
    except Exception:
        server_address = None

    TTL_CONSTS = {
        'project': dm.views.PROJECT_CACHE_TTL,
        'task': dm.views.TASK_CACHE_TTL,
        'job': dm.views.JOB_CACHE_TTL,
    }
    ttl = TTL_CONSTS[db_instance.__class__.__name__.lower()].total_seconds()
    queue.enqueue_call(
        func=callback,
        args=(db_instance.id, format_name, server_address),
        job_id=rq_id,
        meta={
            'request_time': timezone.localtime(),
            **get_rq_job_meta(request=request, db_obj=db_instance),
        },
        result_ttl=ttl, failure_ttl=ttl)
    return Response(status=status.HTTP_202_ACCEPTED)

def _import_project_dataset(request, rq_id, rq_func, db_obj, format_name, filename=None, conv_mask_to_poly=True, location_conf=None):
    format_desc = {f.DISPLAY_NAME: f
        for f in dm.views.get_import_formats()}.get(format_name)
    if format_desc is None:
        raise serializers.ValidationError(
            "Unknown input format '{}'".format(format_name))
    elif not format_desc.ENABLED:
        return Response(status=status.HTTP_405_METHOD_NOT_ALLOWED)

    queue = django_rq.get_queue(settings.CVAT_QUEUES.IMPORT_DATA.value)
    rq_job = queue.fetch_job(rq_id)

    if not rq_job:
        fd = None
        dependent_job = None
        location = location_conf.get('location') if location_conf else None
        if not filename and location != Location.CLOUD_STORAGE:
            serializer = DatasetFileSerializer(data=request.data)
            if serializer.is_valid(raise_exception=True):
                dataset_file = serializer.validated_data['dataset_file']
                fd, filename = mkstemp(prefix='cvat_{}'.format(db_obj.pk), dir=settings.TMP_FILES_ROOT)
                with open(filename, 'wb+') as f:
                    for chunk in dataset_file.chunks():
                        f.write(chunk)
        elif location == Location.CLOUD_STORAGE:
            assert filename, 'The filename was not spesified'
            try:
                storage_id = location_conf['storage_id']
            except KeyError:
                raise serializers.ValidationError(
                    'Cloud storage location was selected for destination'
                    ' but cloud storage id was not specified')
            db_storage = get_object_or_404(CloudStorageModel, pk=storage_id)
            key = filename
            fd, filename = mkstemp(prefix='cvat_{}'.format(db_obj.pk), dir=settings.TMP_FILES_ROOT)
            dependent_job = configure_dependent_job(
                queue, rq_id, _download_file_from_bucket,
                db_storage, filename, key)

        rq_job = queue.enqueue_call(
            func=rq_func,
            args=(db_obj.pk, filename, format_name, conv_mask_to_poly),
            job_id=rq_id,
            meta={
                'tmp_file': filename,
                'tmp_file_descriptor': fd,
                **get_rq_job_meta(request=request, db_obj=db_obj),
            },
            depends_on=dependent_job,
        )
    else:
        return Response(status=status.HTTP_409_CONFLICT, data='Import job already exists')

    return Response(status=status.HTTP_202_ACCEPTED)<|MERGE_RESOLUTION|>--- conflicted
+++ resolved
@@ -55,18 +55,11 @@
 from cvat.apps.engine.models import CloudStorage as CloudStorageModel
 from cvat.apps.engine.serializers import (
     AboutSerializer, AnnotationFileSerializer, BasicUserSerializer,
-<<<<<<< HEAD
-    DataMetaReadSerializer, DataMetaWriteSerializer, DataSerializer, ExceptionSerializer,
-    FileInfoSerializer, JobReadSerializer, JobWriteSerializer, LabeledDataSerializer,
-    LogEventSerializer, ProjectReadSerializer, ProjectWriteSerializer,
-    RqStatusSerializer, TaskReadSerializer, TaskWriteSerializer, TusUploadingMetaSerializer,
-=======
     DataMetaReadSerializer, DataMetaWriteSerializer, DataSerializer,
     FileInfoSerializer, JobReadSerializer, JobWriteSerializer, LabelSerializer,
     LabeledDataSerializer,
     ProjectReadSerializer, ProjectWriteSerializer,
-    RqStatusSerializer, TaskReadSerializer, TaskWriteSerializer,
->>>>>>> 10ffa610
+    RqStatusSerializer, TaskReadSerializer, TaskWriteSerializer, TusUploadingMetaSerializer,
     UserSerializer, PluginsSerializer, IssueReadSerializer,
     IssueWriteSerializer, CommentReadSerializer, CommentWriteSerializer, CloudStorageWriteSerializer,
     CloudStorageReadSerializer, DatasetFileSerializer,
@@ -1059,13 +1052,7 @@
                 # if the value of stop_frame is 0, then inside the function we cannot know
                 # the value specified by the user or it's default value from the database
                 data['stop_frame'] = None
-<<<<<<< HEAD
-
-            task.create(self._object.id, data, request.user)
-
-=======
             task.create(self._object, data, request)
->>>>>>> 10ffa610
             return Response(serializer.data, status=status.HTTP_202_ACCEPTED)
         elif self.action == 'import_backup':
             filename = request.query_params.get("filename", "")
