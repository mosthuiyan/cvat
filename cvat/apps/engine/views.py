--- conflicted
+++ resolved
@@ -57,14 +57,9 @@
     AboutSerializer, AnnotationFileSerializer, BasicUserSerializer,
     DataMetaReadSerializer, DataMetaWriteSerializer, DataSerializer, ExceptionSerializer,
     FileInfoSerializer, JobReadSerializer, JobWriteSerializer, LabeledDataSerializer,
-<<<<<<< HEAD
-    LogEventSerializer, ProjectReadSerializer, ProjectWriteSerializer, ProjectSearchSerializer,
+    LogEventSerializer, ProjectReadSerializer, ProjectWriteSerializer,
     RqStatusSerializer, TaskReadSerializer, TaskWriteSerializer, TusUploadingMetaSerializer,
     UserSerializer, PluginsSerializer, IssueReadSerializer,
-=======
-    LogEventSerializer, ProjectReadSerializer, ProjectWriteSerializer,
-    RqStatusSerializer, TaskReadSerializer, TaskWriteSerializer, UserSerializer, PluginsSerializer, IssueReadSerializer,
->>>>>>> 771c13c2
     IssueWriteSerializer, CommentReadSerializer, CommentWriteSerializer, CloudStorageWriteSerializer,
     CloudStorageReadSerializer, DatasetFileSerializer, JobCommitSerializer,
     ProjectFileSerializer, TaskFileSerializer)
@@ -854,38 +849,6 @@
             db_project.save()
             assert serializer.instance.organization == db_project.organization
 
-<<<<<<< HEAD
-    def perform_destroy(self, instance):
-        task_dirname = instance.get_dirname()
-        super().perform_destroy(instance)
-        shutil.rmtree(task_dirname, ignore_errors=True)
-        if instance.data and not instance.data.tasks.all():
-            shutil.rmtree(instance.data.get_data_dirname(), ignore_errors=True)
-            instance.data.delete()
-        if instance.project:
-            db_project = instance.project
-            db_project.save()
-
-
-    @extend_schema(summary='Method returns a list of jobs for a specific task',
-        responses=JobReadSerializer(many=True)) # Duplicate to still get 'list' op. name
-    @action(detail=True, methods=['GET'], serializer_class=JobReadSerializer(many=True),
-        # Remove regular list() parameters from swagger schema
-        # https://drf-spectacular.readthedocs.io/en/latest/faq.html#my-action-is-erroneously-paginated-or-has-filter-parameters-that-i-do-not-want
-        pagination_class=None, filter_fields=None, search_fields=None, ordering_fields=None)
-    def jobs(self, request, pk):
-        self.get_object() # force to call check_object_permissions
-        queryset = Job.objects.filter(segment__task_id=pk)
-        serializer = JobReadSerializer(queryset, many=True,
-            context={"request": request})
-
-        return Response(serializer.data)
-
-    def _is_data_uploading(self) -> bool:
-        return 'data' in self.action
-
-=======
->>>>>>> 771c13c2
     # UploadMixin method
     def get_upload_dir(self):
         if 'annotations' in self.action:
@@ -1108,15 +1071,13 @@
             self._object.data = db_data
             self._object.save()
 
-<<<<<<< HEAD
             # Create a temporary copy of the parameters we will try to create the task with
             # and sync on success
             data = copy(serializer.data)
-=======
+
             if 'job_file_mapping' in serializer.validated_data:
                 data['job_file_mapping'] = serializer.validated_data['job_file_mapping']
 
->>>>>>> 771c13c2
             data['use_zip_chunks'] = serializer.validated_data['use_zip_chunks']
             data['use_cache'] = serializer.validated_data['use_cache']
             data['copy_data'] = serializer.validated_data['copy_data']
@@ -1143,13 +1104,9 @@
                 # if the value of stop_frame is 0, then inside the function we cannot know
                 # the value specified by the user or it's default value from the database
                 data['stop_frame'] = None
-<<<<<<< HEAD
-
-            task.create(self._object.id, data)
-
-=======
+
             task.create(self._object.id, data, request.user)
->>>>>>> 771c13c2
+
             return Response(serializer.data, status=status.HTTP_202_ACCEPTED)
         elif self.action == 'import_backup':
             filename = request.query_params.get("filename", "")
