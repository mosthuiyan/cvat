# Copyright (C) 2018-2022 Intel Corporation
# Copyright (C) 2022-2023 CVAT.ai Corporation
#
# SPDX-License-Identifier: MIT

import os
import re
import shutil
from enum import Enum
from typing import Optional

from django.conf import settings
from django.contrib.auth.models import User
from django.core.files.storage import FileSystemStorage
from django.db import models
from django.db.models.fields import FloatField
from drf_spectacular.types import OpenApiTypes
from drf_spectacular.utils import extend_schema_field
from cvat.apps.engine.utils import parse_specific_attributes
from cvat.apps.organizations.models import Organization

class SafeCharField(models.CharField):
    def get_prep_value(self, value):
        value = super().get_prep_value(value)
        if value:
            return value[:self.max_length]
        return value


class DimensionType(str, Enum):
    DIM_3D = '3d'
    DIM_2D = '2d'

    @classmethod
    def choices(cls):
        return tuple((x.value, x.name) for x in cls)

    def __str__(self):
        return self.value

class StatusChoice(str, Enum):
    """Deprecated. Use StageChoice and StateChoice instead"""

    ANNOTATION = 'annotation'
    VALIDATION = 'validation'
    COMPLETED = 'completed'

    @classmethod
    def choices(cls):
        return tuple((x.value, x.name) for x in cls)

    @classmethod
    def list(cls):
        return list(map(lambda x: x.value, cls))

    def __str__(self):
        return self.value

class LabelType(str, Enum):
    BBOX = 'bbox'
    ELLIPSE = 'ellipse'
    POLYGON = 'polygon'
    POLYLINE = 'polyline'
    POINTS = 'points'
    CUBOID = 'cuboid'
    CUBOID_3D = 'cuboid_3d'
    SKELETON = 'skeleton'
    TAG = 'tag'
    ANY = 'any'

    @classmethod
    def choices(cls):
        return tuple((x.value, x.name) for x in cls)

    @classmethod
    def list(cls):
        return list(map(lambda x: x.value, cls))

    def __str__(self):
        return self.value

class StageChoice(str, Enum):
    ANNOTATION = 'annotation'
    VALIDATION = 'validation'
    ACCEPTANCE = 'acceptance'

    @classmethod
    def choices(cls):
        return tuple((x.value, x.name) for x in cls)

    def __str__(self):
        return self.value

class StateChoice(str, Enum):
    NEW = 'new'
    IN_PROGRESS = 'in progress'
    COMPLETED = 'completed'
    REJECTED = 'rejected'

    @classmethod
    def choices(cls):
        return tuple((x.value, x.name) for x in cls)

    def __str__(self):
        return self.value

class DataChoice(str, Enum):
    VIDEO = 'video'
    IMAGESET = 'imageset'
    LIST = 'list'

    @classmethod
    def choices(cls):
        return tuple((x.value, x.name) for x in cls)

    def __str__(self):
        return self.value

class StorageMethodChoice(str, Enum):
    CACHE = 'cache'
    FILE_SYSTEM = 'file_system'

    @classmethod
    def choices(cls):
        return tuple((x.value, x.name) for x in cls)

    def __str__(self):
        return self.value

class StorageChoice(str, Enum):
    CLOUD_STORAGE = 'cloud_storage'
    LOCAL = 'local'
    SHARE = 'share'

    @classmethod
    def choices(cls):
        return tuple((x.value, x.name) for x in cls)

    def __str__(self):
        return self.value

class SortingMethod(str, Enum):
    LEXICOGRAPHICAL = 'lexicographical'
    NATURAL = 'natural'
    PREDEFINED = 'predefined'
    RANDOM = 'random'

    @classmethod
    def choices(cls):
        return tuple((x.value, x.name) for x in cls)

    def __str__(self):
        return self.value

class AbstractArrayField(models.TextField):
    separator = ","
    converter = lambda x: x

    def __init__(self, *args, store_sorted:Optional[bool]=False, unique_values:Optional[bool]=False, **kwargs):
        self._store_sorted = store_sorted
        self._unique_values = unique_values
        super().__init__(*args,**{'default': '', **kwargs})

    def from_db_value(self, value, expression, connection):
        if not value:
            return []
        if value.startswith('[') and value.endswith(']'):
            value = value[1:-1]
        return [self.converter(v) for v in value.split(self.separator) if v]

    def to_python(self, value):
        if isinstance(value, list):
            return value

        return self.from_db_value(value, None, None)

    def get_prep_value(self, value):
        if self._unique_values:
            value = list(dict.fromkeys(value))
        if self._store_sorted:
            value = sorted(value)
        return self.separator.join(map(str, value))

class FloatArrayField(AbstractArrayField):
    converter = float

class IntArrayField(AbstractArrayField):
    converter = int

class Data(models.Model):
    chunk_size = models.PositiveIntegerField(null=True)
    size = models.PositiveIntegerField(default=0)
    image_quality = models.PositiveSmallIntegerField(default=50)
    start_frame = models.PositiveIntegerField(default=0)
    stop_frame = models.PositiveIntegerField(default=0)
    frame_filter = models.CharField(max_length=256, default="", blank=True)
    compressed_chunk_type = models.CharField(max_length=32, choices=DataChoice.choices(),
        default=DataChoice.IMAGESET)
    original_chunk_type = models.CharField(max_length=32, choices=DataChoice.choices(),
        default=DataChoice.IMAGESET)
    storage_method = models.CharField(max_length=15, choices=StorageMethodChoice.choices(), default=StorageMethodChoice.FILE_SYSTEM)
    storage = models.CharField(max_length=15, choices=StorageChoice.choices(), default=StorageChoice.LOCAL)
    cloud_storage = models.ForeignKey('CloudStorage', on_delete=models.SET_NULL, null=True, related_name='data')
    sorting_method = models.CharField(max_length=15, choices=SortingMethod.choices(), default=SortingMethod.LEXICOGRAPHICAL)
    deleted_frames = IntArrayField(store_sorted=True, unique_values=True)

    class Meta:
        default_permissions = ()

    def get_frame_step(self):
        match = re.search(r"step\s*=\s*([1-9]\d*)", self.frame_filter)
        return int(match.group(1)) if match else 1

    def get_data_dirname(self):
        return os.path.join(settings.MEDIA_DATA_ROOT, str(self.id))

    def get_upload_dirname(self):
        return os.path.join(self.get_data_dirname(), "raw")

    def get_compressed_cache_dirname(self):
        return os.path.join(self.get_data_dirname(), "compressed")

    def get_original_cache_dirname(self):
        return os.path.join(self.get_data_dirname(), "original")

    @staticmethod
    def _get_chunk_name(chunk_number, chunk_type):
        if chunk_type == DataChoice.VIDEO:
            ext = 'mp4'
        elif chunk_type == DataChoice.IMAGESET:
            ext = 'zip'
        else:
            ext = 'list'

        return '{}.{}'.format(chunk_number, ext)

    def _get_compressed_chunk_name(self, chunk_number):
        return self._get_chunk_name(chunk_number, self.compressed_chunk_type)

    def _get_original_chunk_name(self, chunk_number):
        return self._get_chunk_name(chunk_number, self.original_chunk_type)

    def get_original_chunk_path(self, chunk_number):
        return os.path.join(self.get_original_cache_dirname(),
            self._get_original_chunk_name(chunk_number))

    def get_compressed_chunk_path(self, chunk_number):
        return os.path.join(self.get_compressed_cache_dirname(),
            self._get_compressed_chunk_name(chunk_number))

    def get_manifest_path(self):
        return os.path.join(self.get_upload_dirname(), 'manifest.jsonl')

    def get_index_path(self):
        return os.path.join(self.get_upload_dirname(), 'index.json')

    def make_dirs(self):
        data_path = self.get_data_dirname()
        if os.path.isdir(data_path):
            shutil.rmtree(data_path)
        os.makedirs(self.get_compressed_cache_dirname())
        os.makedirs(self.get_original_cache_dirname())
        os.makedirs(self.get_upload_dirname())

    def get_uploaded_files(self):
        upload_dir = self.get_upload_dirname()
        uploaded_files = [os.path.join(upload_dir, file) for file in os.listdir(upload_dir) if os.path.isfile(os.path.join(upload_dir, file))]
        represented_files = [{'file':f} for f in uploaded_files]
        return represented_files

class Video(models.Model):
    data = models.OneToOneField(Data, on_delete=models.CASCADE, related_name="video", null=True)
    path = models.CharField(max_length=1024, default='')
    width = models.PositiveIntegerField()
    height = models.PositiveIntegerField()

    class Meta:
        default_permissions = ()


class Image(models.Model):
    data = models.ForeignKey(Data, on_delete=models.CASCADE, related_name="images", null=True)
    path = models.CharField(max_length=1024, default='')
    frame = models.PositiveIntegerField()
    width = models.PositiveIntegerField()
    height = models.PositiveIntegerField()

    class Meta:
        default_permissions = ()

class Project(models.Model):
    name = SafeCharField(max_length=256)
    owner = models.ForeignKey(User, null=True, blank=True,
                              on_delete=models.SET_NULL, related_name="+")
    assignee = models.ForeignKey(User, null=True, blank=True,
                                 on_delete=models.SET_NULL, related_name="+")
    bug_tracker = models.CharField(max_length=2000, blank=True, default="")
    created_date = models.DateTimeField(auto_now_add=True)
    updated_date = models.DateTimeField(auto_now=True)
    status = models.CharField(max_length=32, choices=StatusChoice.choices(),
                              default=StatusChoice.ANNOTATION)
    organization = models.ForeignKey(Organization, null=True, default=None,
        blank=True, on_delete=models.SET_NULL, related_name="projects")
    source_storage = models.ForeignKey('Storage', null=True, default=None,
        blank=True, on_delete=models.SET_NULL, related_name='+')
    target_storage = models.ForeignKey('Storage', null=True, default=None,
        blank=True, on_delete=models.SET_NULL, related_name='+')

    def get_labels(self):
        return self.label_set.filter(parent__isnull=True)

    def get_dirname(self):
        return os.path.join(settings.PROJECTS_ROOT, str(self.id))

    def get_project_logs_dirname(self):
        return os.path.join(self.get_dirname(), 'logs')

    def get_tmp_dirname(self):
        return os.path.join(self.get_dirname(), "tmp")

    def get_client_log_path(self):
        return os.path.join(self.get_project_logs_dirname(), "client.log")

    def get_log_path(self):
        return os.path.join(self.get_project_logs_dirname(), "project.log")

    # Extend default permission model
    class Meta:
        default_permissions = ()

    def __str__(self):
        return self.name

class Task(models.Model):
    project = models.ForeignKey(Project, on_delete=models.CASCADE,
        null=True, blank=True, related_name="tasks",
        related_query_name="task")
    name = SafeCharField(max_length=256)
    mode = models.CharField(max_length=32)
    owner = models.ForeignKey(User, null=True, blank=True,
        on_delete=models.SET_NULL, related_name="owners")
    assignee = models.ForeignKey(User, null=True,  blank=True,
        on_delete=models.SET_NULL, related_name="assignees")
    bug_tracker = models.CharField(max_length=2000, blank=True, default="")
    created_date = models.DateTimeField(auto_now_add=True)
    updated_date = models.DateTimeField(auto_now=True)
    overlap = models.PositiveIntegerField(null=True)
    # Zero means that there are no limits (default)
    # Note that the files can be split into jobs in a custom way in this case
    segment_size = models.PositiveIntegerField(default=0)
    status = models.CharField(max_length=32, choices=StatusChoice.choices(),
                              default=StatusChoice.ANNOTATION)
    data = models.ForeignKey(Data, on_delete=models.CASCADE, null=True, related_name="tasks")
    dimension = models.CharField(max_length=2, choices=DimensionType.choices(), default=DimensionType.DIM_2D)
    subset = models.CharField(max_length=64, blank=True, default="")
    organization = models.ForeignKey(Organization, null=True, default=None,
        blank=True, on_delete=models.SET_NULL, related_name="tasks")
    source_storage = models.ForeignKey('Storage', null=True, default=None,
        blank=True, on_delete=models.SET_NULL, related_name='+')
    target_storage = models.ForeignKey('Storage', null=True, default=None,
        blank=True, on_delete=models.SET_NULL, related_name='+')

    # Extend default permission model
    class Meta:
        default_permissions = ()

    def get_labels(self):
        project = self.project
        return project.get_labels() if project else self.label_set.filter(parent__isnull=True)

    def get_dirname(self):
        return os.path.join(settings.TASKS_ROOT, str(self.id))

    def get_task_logs_dirname(self):
        return os.path.join(self.get_dirname(), 'logs')

    def get_client_log_path(self):
        return os.path.join(self.get_task_logs_dirname(), "client.log")

    def get_log_path(self):
        return os.path.join(self.get_task_logs_dirname(), "task.log")

    def get_task_artifacts_dirname(self):
        return os.path.join(self.get_dirname(), 'artifacts')

    def get_tmp_dirname(self):
        return os.path.join(self.get_dirname(), "tmp")

    def __str__(self):
        return self.name

# Redefined a couple of operation for FileSystemStorage to avoid renaming
# or other side effects.
class MyFileSystemStorage(FileSystemStorage):
    def get_valid_name(self, name):
        return name

    def get_available_name(self, name, max_length=None):
        if self.exists(name) or (max_length and len(name) > max_length):
            raise IOError('`{}` file already exists or its name is too long'.format(name))
        return name

def upload_path_handler(instance, filename):
    # relative path is required since Django 3.1.11
    return os.path.join(os.path.relpath(instance.data.get_upload_dirname(), settings.BASE_DIR), filename)

# For client files which the user is uploaded
class ClientFile(models.Model):
    data = models.ForeignKey(Data, on_delete=models.CASCADE, null=True, related_name='client_files')
    file = models.FileField(upload_to=upload_path_handler,
        max_length=1024, storage=MyFileSystemStorage())

    class Meta:
        default_permissions = ()
        unique_together = ("data", "file")

# For server files on the mounted share
class ServerFile(models.Model):
    data = models.ForeignKey(Data, on_delete=models.CASCADE, null=True, related_name='server_files')
    file = models.CharField(max_length=1024)

    class Meta:
        default_permissions = ()

# For URLs
class RemoteFile(models.Model):
    data = models.ForeignKey(Data, on_delete=models.CASCADE, null=True, related_name='remote_files')
    file = models.CharField(max_length=1024)

    class Meta:
        default_permissions = ()


class RelatedFile(models.Model):
    data = models.ForeignKey(Data, on_delete=models.CASCADE, related_name="related_files", default=1, null=True)
    path = models.FileField(upload_to=upload_path_handler,
                            max_length=1024, storage=MyFileSystemStorage())
    primary_image = models.ForeignKey(Image, on_delete=models.CASCADE, related_name="related_files", null=True)

    class Meta:
        default_permissions = ()
        unique_together = ("data", "path")

class Segment(models.Model):
    task = models.ForeignKey(Task, on_delete=models.CASCADE)
    start_frame = models.IntegerField()
    stop_frame = models.IntegerField()

    def contains_frame(self, idx: int) -> bool:
        return self.start_frame <= idx and idx <= self.stop_frame

    class Meta:
        default_permissions = ()

class Job(models.Model):
    segment = models.ForeignKey(Segment, on_delete=models.CASCADE)
    assignee = models.ForeignKey(User, null=True, blank=True, on_delete=models.SET_NULL)
    updated_date = models.DateTimeField(auto_now=True)
    # TODO: it has to be deleted in Job, Task, Project and replaced by (stage, state)
    # The stage field cannot be changed by an assignee, but state field can be. For
    # now status is read only and it will be updated by (stage, state). Thus we don't
    # need to update Task and Project (all should work as previously).
    status = models.CharField(max_length=32, choices=StatusChoice.choices(),
        default=StatusChoice.ANNOTATION)
    stage = models.CharField(max_length=32, choices=StageChoice.choices(),
        default=StageChoice.ANNOTATION)
    state = models.CharField(max_length=32, choices=StateChoice.choices(),
        default=StateChoice.NEW)

    def get_dirname(self):
        return os.path.join(settings.JOBS_ROOT, str(self.id))

    def get_tmp_dirname(self):
        return os.path.join(self.get_dirname(), 'tmp')

    @extend_schema_field(OpenApiTypes.INT)
    def get_project_id(self):
        project = self.segment.task.project
        return project.id if project else None

    @extend_schema_field(OpenApiTypes.INT)
    def get_task_id(self):
        task = self.segment.task
        return task.id if task else None

    def get_organization_id(self):
        return self.segment.task.organization_id

    def get_organization_slug(self):
        return self.segment.task.organization.slug

    def get_bug_tracker(self):
        task = self.segment.task
        project = task.project
        return task.bug_tracker or getattr(project, 'bug_tracker', None)

    def get_labels(self):
        task = self.segment.task
        project = task.project
<<<<<<< HEAD
        return project.get_labels() if project else task.get_labels()

    def save(self, *args, **kwargs):
        super().save(*args, **kwargs)
        db_commit = JobCommit(job=self, scope='create',
            owner=self.segment.task.owner, data={
                'stage': self.stage, 'state': self.state, 'assignee': self.assignee
            })
        db_commit.save()

=======
        return project.label_set if project else task.label_set
>>>>>>> e816bbf6
    class Meta:
        default_permissions = ()

class Label(models.Model):
    task = models.ForeignKey(Task, null=True, blank=True, on_delete=models.CASCADE)
    project = models.ForeignKey(Project, null=True, blank=True, on_delete=models.CASCADE)
    name = SafeCharField(max_length=64)
    color = models.CharField(default='', max_length=8)
    type = models.CharField(max_length=32, null=True, choices=LabelType.choices(), default=LabelType.ANY)
    parent = models.ForeignKey('self', on_delete=models.CASCADE, null=True, blank=True, related_name='sublabels')

    def __str__(self):
        return self.name

    def has_parent_label(self):
        return bool(self.parent)

    class Meta:
        default_permissions = ()
        unique_together = ('task', 'name', 'parent')

class Skeleton(models.Model):
    root = models.OneToOneField(Label, on_delete=models.CASCADE)
    svg = models.TextField(null=True, default=None)

    class Meta:
        default_permissions = ()
        unique_together = ('root',)

class AttributeType(str, Enum):
    CHECKBOX = 'checkbox'
    RADIO = 'radio'
    NUMBER = 'number'
    TEXT = 'text'
    SELECT = 'select'

    @classmethod
    def choices(cls):
        return tuple((x.value, x.name) for x in cls)

    def __str__(self):
        return self.value

class AttributeSpec(models.Model):
    label = models.ForeignKey(Label, on_delete=models.CASCADE)
    name = models.CharField(max_length=64)
    mutable = models.BooleanField()
    input_type = models.CharField(max_length=16,
        choices=AttributeType.choices())
    default_value = models.CharField(max_length=128)
    values = models.CharField(max_length=4096)

    class Meta:
        default_permissions = ()
        unique_together = ('label', 'name')

    def __str__(self):
        return self.name

class AttributeVal(models.Model):
    # TODO: add a validator here to be sure that it corresponds to self.label
    id = models.BigAutoField(primary_key=True)
    spec = models.ForeignKey(AttributeSpec, on_delete=models.CASCADE)
    value = SafeCharField(max_length=4096)

    class Meta:
        abstract = True
        default_permissions = ()

class ShapeType(str, Enum):
    RECTANGLE = 'rectangle' # (x0, y0, x1, y1)
    POLYGON = 'polygon'     # (x0, y0, ..., xn, yn)
    POLYLINE = 'polyline'   # (x0, y0, ..., xn, yn)
    POINTS = 'points'       # (x0, y0, ..., xn, yn)
    ELLIPSE = 'ellipse'     # (cx, cy, rx, ty)
    CUBOID = 'cuboid'       # (x0, y0, ..., x7, y7)
    MASK = 'mask'       # (rle mask, left, top, right, bottom)
    SKELETON = 'skeleton'

    @classmethod
    def choices(cls):
        return tuple((x.value, x.name) for x in cls)

    def __str__(self):
        return self.value

class SourceType(str, Enum):
    AUTO = 'auto'
    MANUAL = 'manual'

    @classmethod
    def choices(cls):
        return tuple((x.value, x.name) for x in cls)

    def __str__(self):
        return self.value

class Annotation(models.Model):
    id = models.BigAutoField(primary_key=True)
    job = models.ForeignKey(Job, on_delete=models.CASCADE)
    label = models.ForeignKey(Label, on_delete=models.CASCADE)
    frame = models.PositiveIntegerField()
    group = models.PositiveIntegerField(null=True)
    source = models.CharField(max_length=16, choices=SourceType.choices(),
        default=str(SourceType.MANUAL), null=True)

    class Meta:
        abstract = True
        default_permissions = ()

class Shape(models.Model):
    type = models.CharField(max_length=16, choices=ShapeType.choices())
    occluded = models.BooleanField(default=False)
    outside = models.BooleanField(default=False)
    z_order = models.IntegerField(default=0)
    points = FloatArrayField(default=[])
    rotation = FloatField(default=0)

    class Meta:
        abstract = True
        default_permissions = ()

class LabeledImage(Annotation):
    pass

class LabeledImageAttributeVal(AttributeVal):
    image = models.ForeignKey(LabeledImage, on_delete=models.CASCADE)

class LabeledShape(Annotation, Shape):
    parent = models.ForeignKey('self', on_delete=models.CASCADE, null=True, related_name='elements')

class LabeledShapeAttributeVal(AttributeVal):
    shape = models.ForeignKey(LabeledShape, on_delete=models.CASCADE)

class LabeledTrack(Annotation):
    parent = models.ForeignKey('self', on_delete=models.CASCADE, null=True, related_name='elements')

class LabeledTrackAttributeVal(AttributeVal):
    track = models.ForeignKey(LabeledTrack, on_delete=models.CASCADE)

class TrackedShape(Shape):
    id = models.BigAutoField(primary_key=True)
    track = models.ForeignKey(LabeledTrack, on_delete=models.CASCADE)
    frame = models.PositiveIntegerField()

class TrackedShapeAttributeVal(AttributeVal):
    shape = models.ForeignKey(TrackedShape, on_delete=models.CASCADE)

class Profile(models.Model):
    user = models.OneToOneField(User, on_delete=models.CASCADE)
    rating = models.FloatField(default=0.0)

class Issue(models.Model):
    frame = models.PositiveIntegerField()
    position = FloatArrayField()
    job = models.ForeignKey(Job, related_name='issues', on_delete=models.CASCADE)
    owner = models.ForeignKey(User, null=True, blank=True, related_name='+',
        on_delete=models.SET_NULL)
    assignee = models.ForeignKey(User, null=True, blank=True, related_name='+',
        on_delete=models.SET_NULL)
    created_date = models.DateTimeField(auto_now_add=True)
    updated_date = models.DateTimeField(null=True, blank=True)
    resolved = models.BooleanField(default=False)

    def get_project_id(self):
        return self.job.get_project_id()

    def get_organization_id(self):
        return self.job.get_organization_id()

    def get_organization_slug(self):
        return self.job.get_organization_slug()


class Comment(models.Model):
    issue = models.ForeignKey(Issue, related_name='comments', on_delete=models.CASCADE)
    owner = models.ForeignKey(User, null=True, blank=True, on_delete=models.SET_NULL)
    message = models.TextField(default='')
    created_date = models.DateTimeField(auto_now_add=True)
    updated_date = models.DateTimeField(auto_now=True)

    def get_project_id(self):
        return self.issue.get_project_id()

    def get_organization_id(self):
        return self.issue.get_organization_id()

    def get_organization_slug(self):
        return self.issue.get_organization_slug()

class CloudProviderChoice(str, Enum):
    AWS_S3 = 'AWS_S3_BUCKET'
    AZURE_CONTAINER = 'AZURE_CONTAINER'
    GOOGLE_DRIVE = 'GOOGLE_DRIVE'
    GOOGLE_CLOUD_STORAGE = 'GOOGLE_CLOUD_STORAGE'

    @classmethod
    def choices(cls):
        return tuple((x.value, x.name) for x in cls)

    @classmethod
    def list(cls):
        return list(map(lambda x: x.value, cls))

    def __str__(self):
        return self.value

class CredentialsTypeChoice(str, Enum):
    # ignore bandit issues because false positives
    KEY_SECRET_KEY_PAIR = 'KEY_SECRET_KEY_PAIR' # nosec
    ACCOUNT_NAME_TOKEN_PAIR = 'ACCOUNT_NAME_TOKEN_PAIR' # nosec
    KEY_FILE_PATH = 'KEY_FILE_PATH'
    ANONYMOUS_ACCESS = 'ANONYMOUS_ACCESS'

    @classmethod
    def choices(cls):
        return tuple((x.value, x.name) for x in cls)

    @classmethod
    def list(cls):
        return list(map(lambda x: x.value, cls))

    def __str__(self):
        return self.value

class Manifest(models.Model):
    filename = models.CharField(max_length=1024, default='manifest.jsonl')
    cloud_storage = models.ForeignKey('CloudStorage', on_delete=models.CASCADE, null=True, related_name='manifests')

    def __str__(self):
        return '{}'.format(self.filename)

class Location(str, Enum):
    CLOUD_STORAGE = 'cloud_storage'
    LOCAL = 'local'

    @classmethod
    def choices(cls):
        return tuple((x.value, x.name) for x in cls)

    def __str__(self):
        return self.value

    @classmethod
    def list(cls):
        return [i.value for i in cls]

class CloudStorage(models.Model):
    # restrictions:
    # AWS bucket name, Azure container name - 63, Google bucket name - 63 without dots and 222 with dots
    # https://cloud.google.com/storage/docs/naming-buckets#requirements
    # AWS access key id - 20, Oracle OCI access key id - 40
    # AWS secret access key - 40, Oracle OCI secret key id - 44
    # AWS temporary session token - None
    # The size of the security token that AWS STS API operations return is not fixed.
    # We strongly recommend that you make no assumptions about the maximum size.
    # The typical token size is less than 4096 bytes, but that can vary.
    # specific attributes:
    # location - max 23
    # project ID: 6 - 30 (https://cloud.google.com/resource-manager/docs/creating-managing-projects#before_you_begin)
    provider_type = models.CharField(max_length=20, choices=CloudProviderChoice.choices())
    resource = models.CharField(max_length=222)
    display_name = models.CharField(max_length=63)
    owner = models.ForeignKey(User, null=True, blank=True,
        on_delete=models.SET_NULL, related_name="cloud_storages")
    created_date = models.DateTimeField(auto_now_add=True)
    updated_date = models.DateTimeField(auto_now=True)
    credentials = models.CharField(max_length=500)
    credentials_type = models.CharField(max_length=29, choices=CredentialsTypeChoice.choices())#auth_type
    specific_attributes = models.CharField(max_length=1024, blank=True)
    description = models.TextField(blank=True)
    organization = models.ForeignKey(Organization, null=True, default=None,
        blank=True, on_delete=models.SET_NULL, related_name="cloudstorages")

    class Meta:
        default_permissions = ()
        unique_together = ('provider_type', 'resource', 'credentials')

    def __str__(self):
        return "{} {} {}".format(self.provider_type, self.display_name, self.id)

    def get_storage_dirname(self):
        return os.path.join(settings.CLOUD_STORAGE_ROOT, str(self.id))

    def get_storage_logs_dirname(self):
        return os.path.join(self.get_storage_dirname(), 'logs')

    def get_log_path(self):
        return os.path.join(self.get_storage_logs_dirname(), "storage.log")

    def get_specific_attributes(self):
        return parse_specific_attributes(self.specific_attributes)

    def get_key_file_path(self):
        return os.path.join(self.get_storage_dirname(), 'key.json')

class Storage(models.Model):
    location = models.CharField(max_length=16, choices=Location.choices(), default=Location.LOCAL)
    cloud_storage_id = models.IntegerField(null=True, blank=True, default=None)

    class Meta:
        default_permissions = ()<|MERGE_RESOLUTION|>--- conflicted
+++ resolved
@@ -497,20 +497,8 @@
     def get_labels(self):
         task = self.segment.task
         project = task.project
-<<<<<<< HEAD
         return project.get_labels() if project else task.get_labels()
 
-    def save(self, *args, **kwargs):
-        super().save(*args, **kwargs)
-        db_commit = JobCommit(job=self, scope='create',
-            owner=self.segment.task.owner, data={
-                'stage': self.stage, 'state': self.state, 'assignee': self.assignee
-            })
-        db_commit.save()
-
-=======
-        return project.label_set if project else task.label_set
->>>>>>> e816bbf6
     class Meta:
         default_permissions = ()
 
