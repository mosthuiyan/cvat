--- conflicted
+++ resolved
@@ -118,7 +118,6 @@
         width: 70px;
         margin: 0px 5px;
     }
-<<<<<<< HEAD
 }
 
 .cvat-canvas-context-menu {
@@ -191,6 +190,4 @@
             opacity: 0.7;
         }
     }
-=======
->>>>>>> 55677e03
 }