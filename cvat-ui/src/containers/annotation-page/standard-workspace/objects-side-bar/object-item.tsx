--- conflicted
+++ resolved
@@ -254,21 +254,12 @@
         }
     };
 
-<<<<<<< HEAD
     private changeLabel = (label: any): void => {
-        const { objectState } = this.props;
-        objectState.label = label;
-=======
-    private changeLabel = (labelID: string): void => {
-        const { objectState, readonly, labels } = this.props;
-
-        if (!readonly) {
-            const [label] = labels.filter((_label: any): boolean => _label.id === +labelID);
+        const { objectState, readonly } = this.props;
+        if (!readonly) {
             objectState.label = label;
-        }
-
->>>>>>> 004cb64c
-        this.commit();
+            this.commit();
+        }
     };
 
     private changeAttribute = (id: number, value: string): void => {
