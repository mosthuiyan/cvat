--- conflicted
+++ resolved
@@ -3,89 +3,12 @@
 //
 // SPDX-License-Identifier: MIT
 
-<<<<<<< HEAD
-// eslint-disable-next-line @typescript-eslint/no-var-requires
-const config = require('./config');
-
-(() => {
-    // eslint-disable-next-line @typescript-eslint/no-var-requires
-    const PluginRegistry = require('./plugins').default;
-    // eslint-disable-next-line @typescript-eslint/no-var-requires
-    const serverProxy = require('./server-proxy').default;
-    // eslint-disable-next-line @typescript-eslint/no-var-requires
-    const lambdaManager = require('./lambda-manager');
-    // eslint-disable-next-line @typescript-eslint/no-var-requires
-    const ssoManager = require('./sso-manager');
-    const {
-        isBoolean,
-        isInteger,
-        isString,
-        checkFilter,
-        checkExclusiveFields,
-        checkObjectType,
-    // eslint-disable-next-line @typescript-eslint/no-var-requires
-    } = require('./common');
-
-    // eslint-disable-next-line @typescript-eslint/no-var-requires
-    const User = require('./user').default;
-    // eslint-disable-next-line @typescript-eslint/no-var-requires
-    const { AnnotationFormats } = require('./annotation-formats');
-    // eslint-disable-next-line @typescript-eslint/no-var-requires
-    const { ArgumentError } = require('./exceptions');
-    // eslint-disable-next-line @typescript-eslint/no-var-requires
-    const { Task, Job } = require('./session');
-    // eslint-disable-next-line @typescript-eslint/no-var-requires
-    const Project = require('./project').default;
-    // eslint-disable-next-line @typescript-eslint/no-var-requires
-    const CloudStorage = require('./cloud-storage').default;
-    // eslint-disable-next-line @typescript-eslint/no-var-requires
-    const Organization = require('./organization').default;
-    // eslint-disable-next-line @typescript-eslint/no-var-requires
-    const Webhook = require('./webhook').default;
-
-    function implementAPI(cvat) {
-        cvat.plugins.list.implementation = PluginRegistry.list;
-        cvat.plugins.register.implementation = PluginRegistry.register.bind(cvat);
-
-        cvat.sso.validate.implementation = async (code) => {
-            const result = await ssoManager.validate(code);
-            return result;
-        };
-
-        cvat.lambda.list.implementation = lambdaManager.list.bind(lambdaManager);
-        cvat.lambda.run.implementation = lambdaManager.run.bind(lambdaManager);
-        cvat.lambda.call.implementation = lambdaManager.call.bind(lambdaManager);
-        cvat.lambda.cancel.implementation = lambdaManager.cancel.bind(lambdaManager);
-        cvat.lambda.listen.implementation = lambdaManager.listen.bind(lambdaManager);
-        cvat.lambda.requests.implementation = lambdaManager.requests.bind(lambdaManager);
-
-        cvat.server.about.implementation = async () => {
-            const result = await serverProxy.server.about();
-            return result;
-        };
-
-        cvat.server.share.implementation = async (directory) => {
-            const result = await serverProxy.server.share(directory);
-            return result;
-        };
-
-        cvat.server.formats.implementation = async () => {
-            const result = await serverProxy.server.formats();
-            return new AnnotationFormats(result);
-        };
-
-        cvat.server.userAgreements.implementation = async () => {
-            const result = await serverProxy.server.userAgreements();
-            return result;
-        };
-
-        cvat.server.register.implementation = async (
-=======
 import config from './config';
 
 import PluginRegistry from './plugins';
 import serverProxy from './server-proxy';
 import lambdaManager from './lambda-manager';
+import ssoManager from './sso-manager';
 import {
     isBoolean,
     isInteger,
@@ -107,6 +30,11 @@
 export default function implementAPI(cvat) {
     cvat.plugins.list.implementation = PluginRegistry.list;
     cvat.plugins.register.implementation = PluginRegistry.register.bind(cvat);
+
+    cvat.sso.validate.implementation = async (code) => {
+        const result = await ssoManager.validate(code);
+        return result;
+    };
 
     cvat.lambda.list.implementation = lambdaManager.list.bind(lambdaManager);
     cvat.lambda.run.implementation = lambdaManager.run.bind(lambdaManager);
@@ -144,7 +72,6 @@
         userConfirmations,
     ) => {
         const user = await serverProxy.server.register(
->>>>>>> 33c624ae
             username,
             firstName,
             lastName,
