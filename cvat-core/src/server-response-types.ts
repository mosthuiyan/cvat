// Copyright (C) 2023 CVAT.ai Corporation
//
// SPDX-License-Identifier: MIT

import {
    ChunkType,
    DimensionType, JobStage, JobState, JobType, ProjectStatus,
    ShareFileType, TaskMode, TaskStatus,
} from 'enums';
import { SerializedModel } from 'core-types';
import { Camelized } from 'type-utils';

export interface SerializedAnnotationImporter {
    name: string;
    ext: string;
    version: string;
    enabled: boolean;
    dimension: DimensionType;
}

export type SerializedAnnotationExporter = SerializedAnnotationImporter;

export interface SerializedAnnotationFormats {
    importers: SerializedAnnotationImporter[];
    exporters: SerializedAnnotationExporter[];
}

export interface ApiCommonFilterParams {
    page?: number;
    page_size?: number | 'all';
    filter?: string;
    sort?: string;
    org_id?: number;
    org?: string;
    search?: string;
}

export type CommonFilterParams = Camelized<ApiCommonFilterParams>;

export interface FunctionsResponseBody {
    results: SerializedModel[];
    count: number;
}

export interface ProjectsFilter extends CommonFilterParams {
    id?: number;
}

export interface SerializedUser {
    url: string;
    id: number;
    username: string;
    first_name: string;
    last_name: string;
    email?: string;
    groups?: ('user' | 'business' | 'admin')[];
    is_staff?: boolean;
    is_superuser?: boolean;
    is_active?: boolean;
    last_login?: string;
    date_joined?: string;
}

export interface SerializedProject {
    assignee: SerializedUser | null;
    id: number;
    bug_tracker: string;
    created_date: string;
    updated_date: string;
    dimension: DimensionType;
    name: string;
    organization: number | null;
    guide_id: number | null;
    owner: SerializedUser;
    source_storage: { id: number; location: 'local' | 'cloud'; cloud_storage_id: null };
    target_storage: { id: number; location: 'local' | 'cloud'; cloud_storage_id: null };
    url: string;
    tasks: { count: number; url: string; };
    task_subsets: string[];
    status: ProjectStatus;
}

export type TasksFilter = ProjectsFilter;
export type JobsFilter = ProjectsFilter & {
    task_id?: number;
};

export interface SerializedTask {
    assignee: SerializedUser | null;
    bug_tracker: string;
    created_date: string;
    data: number;
    data_chunk_size: number | null;
    data_compressed_chunk_type: ChunkType
    data_original_chunk_type: ChunkType;
    dimension: DimensionType;
    id: number;
    image_quality: number;
    jobs: { count: 1; completed: 0; url: string; };
    labels: { count: number; url: string; };
    mode: TaskMode | '';
    name: string;
    organization: number | null;
    overlap: number | null;
    owner: SerializedUser;
    project_id: number | null;
    guide_id: number | null;
    segment_size: number;
    size: number;
    source_storage: { id: number; location: 'local' | 'cloud'; cloud_storage_id: null };
    target_storage: { id: number; location: 'local' | 'cloud'; cloud_storage_id: null };
    status: TaskStatus;
    subset: string;
    updated_date: string;
    url: string;
}

export interface SerializedJob {
    assignee: SerializedUser | null;
    bug_tracker: string;
    data_chunk_size: number | null;
    data_compressed_chunk_type: ChunkType
    dimension: DimensionType;
    id: number;
    issues: { count: number; url: string };
    labels: { count: number; url: string };
    mode: TaskMode;
    project_id: number | null;
    guide_id: number | null;
    stage: JobStage;
    state: JobState;
    type: JobType;
    frame_count: number;
    start_frame: number;
    stop_frame: number;
    task_id: number;
    updated_date: string;
    created_date: string;
    url: string;
}

export type AttrInputType = 'select' | 'radio' | 'checkbox' | 'number' | 'text';
export interface SerializedAttribute {
    name: string;
    mutable: boolean;
    input_type: AttrInputType;
    default_value: string;
    values: string[];
    id?: number;
}

export type LabelType = 'rectangle' | 'polygon' | 'polyline' | 'points' | 'ellipse' | 'cuboid' | 'skeleton' | 'mask' | 'tag' | 'any';
export interface SerializedLabel {
    id?: number;
    name: string;
    color?: string;
    type: LabelType;
    svg?: string;
    sublabels?: SerializedLabel[];
    has_parent?: boolean;
    attributes: SerializedAttribute[];
}

export interface SerializedAbout {
    description: string;
    name: string;
    version: string;
}

export interface SerializedRemoteFile {
    name: string;
    type: ShareFileType;
    mime_type: string;
}

export interface SerializedUserAgreement {
    name: string;
    required: boolean;
    textPrefix: string;
    url: string;
    urlDisplayText: string;
    value: boolean;
}

export interface SerializedRegister {
    email: string;
    email_verification_required: boolean;
    first_name: string;
    last_name: string;
    username: string;
}

export interface SerializedGuide {
    id?: number;
    task_id: number | null;
    project_id: number | null;
    owner: SerializedUser;
    created_date: string;
    updated_date: string;
    markdown: string;
}

export interface SerializedAsset {
    uuid?: string;
    guide?: number;
    filename: string;
    created_date: string;
    owner: SerializedUser;
}

<<<<<<< HEAD
/**
 * A list with the full collection size info in the 'count' field.
 */
export type ListPage<T> = Array<T> & { count: number };
=======
export interface SerializedOrganizationContact {
    email?: string;
    location?: string;
    phoneNumber?: string
}

export interface SerializedOrganization {
    id?: number,
    slug?: string,
    name?: string,
    description?: string,
    created_date?: string,
    updated_date?: string,
    owner?: any,
    contact?: SerializedOrganizationContact,
}

export interface SerializedQualitySettingsData {
    id?: number;
    task?: number;
    iou_threshold?: number;
    oks_sigma?: number;
    line_thickness?: number;
    low_overlap_threshold?: number;
    compare_line_orientation?: boolean;
    line_orientation_threshold?: number;
    compare_groups?: boolean;
    group_match_threshold?: number;
    check_covered_annotations?: boolean;
    object_visibility_threshold?: number;
    panoptic_comparison?: boolean;
    compare_attributes?: boolean;
}
>>>>>>> ba94a8ef
<|MERGE_RESOLUTION|>--- conflicted
+++ resolved
@@ -208,12 +208,6 @@
     owner: SerializedUser;
 }
 
-<<<<<<< HEAD
-/**
- * A list with the full collection size info in the 'count' field.
- */
-export type ListPage<T> = Array<T> & { count: number };
-=======
 export interface SerializedOrganizationContact {
     email?: string;
     location?: string;
@@ -233,7 +227,8 @@
 
 export interface SerializedQualitySettingsData {
     id?: number;
-    task?: number;
+    task_id?: number;
+    project_id?: number;
     iou_threshold?: number;
     oks_sigma?: number;
     line_thickness?: number;
@@ -247,4 +242,8 @@
     panoptic_comparison?: boolean;
     compare_attributes?: boolean;
 }
->>>>>>> ba94a8ef
+
+/**
+ * A list with the full collection size info in the 'count' field.
+ */
+export type ListPage<T> = Array<T> & { count: number };