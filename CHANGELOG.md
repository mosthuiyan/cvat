# Changelog

All notable changes to this project will be documented in this file.

The format is based on [Keep a Changelog](https://keepachangelog.com/en/1.0.0/),
and this project adheres to [Semantic Versioning](https://semver.org/spec/v2.0.0.html).

## \[2.3.0] - Unreleased
### Added
- SDK section in docs (<https://github.com/opencv/cvat/pull/4928>)
- An option to enable or disable host certificate checking in CLI (<https://github.com/opencv/cvat/pull/4928>)
- REST API tests with skeletons (<https://github.com/opencv/cvat/pull/4987>)
- Host schema auto-detection in SDK (<https://github.com/opencv/cvat/pull/4910>)
- Server compatibility checks in SDK (<https://github.com/opencv/cvat/pull/4935>)
- Objects sorting option in the sidebar, by z order. Additional visualization when the sorting is applied
(<https://github.com/opencv/cvat/pull/5145>)
- Added YOLOv5 serverless function NVIDIA GPU support (<https://github.com/opencv/cvat/pull/4960>)
- Mask tools are supported now (brush, eraser, polygon-plus, polygon-minus, returning masks
from online detectors & interactors) (<https://github.com/opencv/cvat/pull/4543>)
- Added Webhooks (<https://github.com/opencv/cvat/pull/4863>)
<<<<<<< HEAD
- An option to supply custom file ordering for task data uploads with TUS (<https://github.com/opencv/cvat/pull/5083>)
=======
- Authentication with social accounts google & github (<https://github.com/opencv/cvat/pull/5147>, <https://github.com/opencv/cvat/pull/5181>, <https://github.com/opencv/cvat/pull/5295>)
- REST API tests to export job datasets & annotations and validate their structure  (<https://github.com/opencv/cvat/pull/5160>)
- Propagation backward on UI (<https://github.com/opencv/cvat/pull/5355>)
- Keyboard shortcut to delete a frame (Alt + Del) (<https://github.com/opencv/cvat/pull/5369>)
- A PyTorch dataset adapter layer in the SDK
  (<https://github.com/opencv/cvat/pull/5417>)
- A way to debug the server deployed with Docker (<https://github.com/opencv/cvat/issues/5327>)
>>>>>>> 760f40d3

### Changed
- `api/docs`, `api/swagger`, `api/schema`, `server/about` endpoints now allow unauthorized access (<https://github.com/opencv/cvat/pull/4928>, <https://github.com/opencv/cvat/pull/4935>)
- 3D canvas now can be dragged in IDLE mode (<https://github.com/opencv/cvat/pull/5385>)
- Datumaro version is upgraded to 0.3 (dev) (<https://github.com/opencv/cvat/pull/4984>)
- Allowed trailing slashes in the SDK host address (<https://github.com/opencv/cvat/pull/5057>)
- Adjusted initial camera position, enabled 'Reset zoom' option for 3D canvas (<https://github.com/opencv/cvat/pull/5395>)
- Enabled authentication via email (<https://github.com/opencv/cvat/pull/5037>)
<<<<<<< HEAD
- Allowed to use dataset manifest for the `predefined` sorting method for task data (<https://github.com/opencv/cvat/pull/5083>)
=======
- Unify error handling with the cloud storage (<https://github.com/opencv/cvat/pull/5389>)
- In the SDK, functions taking paths as strings now also accept path-like objects
  (<https://github.com/opencv/cvat/pull/5435>)
>>>>>>> 760f40d3

### Deprecated
- TDB

### Removed
- The `--https` option of CLI (<https://github.com/opencv/cvat/pull/4910>)

### Fixed
- Significantly optimized access to DB for api/jobs, api/tasks, and api/projects.
- Removed a possibly duplicated encodeURI() calls in `server-proxy.ts` to prevent doubly encoding
non-ascii paths while adding files from "Connected file share" (issue #4428)
- Removed unnecessary volumes defined in docker-compose.serverless.yml
(<https://github.com/openvinotoolkit/cvat/pull/4659>)
- Project import/export with skeletons (<https://github.com/opencv/cvat/pull/4867>,
  <https://github.com/opencv/cvat/pull/5004>)
- Shape color is not changed on canvas after changing a label (<https://github.com/opencv/cvat/pull/5045>)
- Unstable e2e restore tests (<https://github.com/opencv/cvat/pull/5010>)
- IOG and f-BRS serverless function (<https://github.com/opencv/cvat/pull/5039>)
- Invisible label item in label constructor when label color background is white,
 or close to it (<https://github.com/opencv/cvat/pull/5041>)
- Fixed cvat-core ESlint problems (<https://github.com/opencv/cvat/pull/5027>)
- Fixed task creation with non-local files via the SDK/CLI
  (<https://github.com/opencv/cvat/issues/4962>)
- HRNET serverless function (<https://github.com/opencv/cvat/pull/4944>)
- Invalid export of segmentation masks when the `background` label gets nonzero id (<https://github.com/opencv/cvat/pull/5056>)
- A trailing slash in hostname does't allow SDK to send some requests
  (<https://github.com/opencv/cvat/pull/5057>)
- Double modal export/backup a task/project (<https://github.com/opencv/cvat/pull/5075>)
- Fixed bug of computing Job's unsolved/resolved issues numbers (<https://github.com/opencv/cvat/pull/5101>)
- Dataset export for job (<https://github.com/opencv/cvat/pull/5052>)
- Angle is not propagated when use ``propagate`` feature (<https://github.com/opencv/cvat/pull/5139>)
- Could not fetch task in a corner case (<https://github.com/opencv/cvat/pull/5163>)
- Restoring CVAT in case of React-renderning fail (<https://github.com/opencv/cvat/pull/5134>)
- Deleted frames become restored if a user deletes frames from another job of the same task
(<https://github.com/opencv/cvat/pull/5138>)
- Wrong issue position when create a quick issue on a rotated shape (<https://github.com/opencv/cvat/pull/5162>)
- Extra rerenders of different pages with each click (<https://github.com/opencv/cvat/pull/5178>)
- Skeleton points exported out of order in the COCO Keypoints format
  (<https://github.com/opencv/cvat/issues/5048>)
- PASCAL VOC 1.1 can't import dataset (<https://github.com/opencv/cvat/pull/4647>)
- Changing an object causes current z layer to be set to the maximum (<https://github.com/opencv/cvat/pull/5145>)
- Job assignee can not resolve an issue (<https://github.com/opencv/cvat/pull/5167>)
- Create manifest with cvat/server docker container command (<https://github.com/opencv/cvat/pull/5172>)
- `predefined` sorting method for task data uploads with SDK/CLI (<https://github.com/opencv/cvat/pull/5083>)
- Cannot assign a resource to a user who has an organization (<https://github.com/opencv/cvat/pull/5218>)
- Logs and annotations are not saved when logout from a job page (<https://github.com/opencv/cvat/pull/5266>)
- Added "type" field for all the labels, allows to reduce number of controls on annotation view (<https://github.com/opencv/cvat/pull/5273>)
- Occluded not applied on canvas instantly for a skeleton elements (<https://github.com/opencv/cvat/pull/5259>)
- Oriented bounding boxes broken with COCO format ss(<https://github.com/opencv/cvat/pull/5219>)
- Can't dump annotations with objects type is track from several jobs (<https://github.com/opencv/cvat/pull/5250>)
- Fixed upload resumption in production environments
  (<https://github.com/opencv/cvat/issues/4839>)
- Fixed job exporting (<https://github.com/opencv/cvat/pull/5282>)
- Visibility and ignored information fail to be loaded (MOT dataset format) (<https://github.com/opencv/cvat/pull/5270>)
- Added force logout on CVAT app start if token is missing (<https://github.com/opencv/cvat/pull/5331>)
- Drawing issues on 3D canvas (<https://github.com/opencv/cvat/pull/5410>)
- Missed token with using social account authentication (<https://github.com/opencv/cvat/pull/5344>)
- The same object on 3D scene or `null` selected each click (PERFORMANCE) (<https://github.com/opencv/cvat/pull/5411>)
- An exception when run export for an empty task (<https://github.com/opencv/cvat/pull/5396>)
- Fixed FBRS serverless function runtime error on images with alpha channel (<https://github.com/opencv/cvat/pull/5384>)
- Attaching manifest with custom name (<https://github.com/opencv/cvat/pull/5377>)
- Uploading non-zip annotaion files (<https://github.com/opencv/cvat/pull/5386>)
- Loss of rotation in CVAT format (<https://github.com/opencv/cvat/pull/5407>)
- A permission problem with interactive model launches for workers in orgs (<https://github.com/opencv/cvat/issues/4996>)
- Fix chart not being upgradable (<https://github.com/opencv/cvat/pull/5371>)
- Broken helm chart - if using custom release name (<https://github.com/opencv/cvat/pull/5403>)
- Missing source tag in project annotations (<https://github.com/opencv/cvat/pull/5408>)
- Creating a task with a Git repository via the SDK
  (<https://github.com/opencv/cvat/issues/4365>)
- `Project.import_dataset` not waiting for completion correctly
  (<https://github.com/opencv/cvat/pull/5459>)

### Security
- TBD

## \[2.2.0] - 2022-09-12
### Added
- Added ability to delete frames from a job based on (<https://github.com/openvinotoolkit/cvat/pull/4194>)
- Support of attributes returned by serverless functions based on (<https://github.com/openvinotoolkit/cvat/pull/4506>)
- Project/task backups uploading via chunk uploads
- Fixed UX bug when jobs pagination is reset after changing a job
- Progressbars in CLI for file uploading and downloading
- `utils/cli` changed to `cvat-cli` package
- Support custom file name for backup
- Possibility to display tags on frame
- Support source and target storages (server part)
- Tests for import/export annotation, dataset, backup from/to cloud storage
- Added Python SDK package (`cvat-sdk`) (<https://github.com/opencv/cvat/pull/4813>)
- Previews for jobs
- Documentation for LDAP authentication (<https://github.com/cvat-ai/cvat/pull/39>)
- OpenCV.js caching and autoload (<https://github.com/cvat-ai/cvat/pull/30>)
- Publishing dev version of CVAT docker images (<https://github.com/cvat-ai/cvat/pull/53>)
- Support of Human Pose Estimation, Facial Landmarks (and similar) use-cases, new shape type:
Skeleton (<https://github.com/cvat-ai/cvat/pull/1>), (<https://github.com/opencv/cvat/pull/4829>)
- Added helm chart support for serverless functions and analytics (<https://github.com/cvat-ai/cvat/pull/110>)
- Added confirmation when remove a track (<https://github.com/opencv/cvat/pull/4846>)
- [COCO Keypoints](https://cocodataset.org/#keypoints-2020) format support (<https://github.com/opencv/cvat/pull/4821>,
  <https://github.com/opencv/cvat/pull/4908>)
- Support for Oracle OCI Buckets (<https://github.com/opencv/cvat/pull/4876>)
- `cvat-sdk` and `cvat-cli` packages on PyPI (<https://github.com/opencv/cvat/pull/4903>)
- UI part for source and target storages (<https://github.com/opencv/cvat/pull/4842>)
- Backup import/export modals (<https://github.com/opencv/cvat/pull/4842>)
- Annotations import modal (<https://github.com/opencv/cvat/pull/4842>)

### Changed
- Bumped nuclio version to 1.8.14
- Simplified running REST API tests. Extended CI-nightly workflow
- REST API tests are partially moved to Python SDK (`users`, `projects`, `tasks`, `issues`)
- cvat-ui: Improve UI/UX on label, create task and create project forms (<https://github.com/cvat-ai/cvat/pull/7>)
- Removed link to OpenVINO documentation (<https://github.com/cvat-ai/cvat/pull/35>)
- Clarified meaning of chunking for videos

### Fixed
- Task creation progressbar bug
- Removed Python dependency ``open3d`` which brought different issues to the building process
- Analytics not accessible when https is enabled
- Dataset import in an organization
- Updated minimist npm package to v1.2.6
- Request Status Code 500 "StopIteration" when exporting dataset
- Generated OpenAPI schema for several endpoints
- Annotation window might have top offset if try to move a locked object
- Image search in cloud storage (<https://github.com/cvat-ai/cvat/pull/8>)
- Reset password functionality (<https://github.com/cvat-ai/cvat/pull/52>)
- Creating task with cloud storage data (<https://github.com/cvat-ai/cvat/pull/116>)
- Show empty tasks (<https://github.com/cvat-ai/cvat/pull/100>)
- Fixed project filtration (<https://github.com/opencv/cvat/pull/4878>)
- Maximum callstack exceed when create task with 100000+ files from cloud storage (<https://github.com/opencv/cvat/pull/4836>)
- Fixed invocation of serverless functions (<https://github.com/opencv/cvat/pull/4907>)
- Removing label attributes (<https://github.com/opencv/cvat/pull/4927>)
- Notification with a required manifest file (<https://github.com/opencv/cvat/pull/4921>)

## \[2.1.0] - 2022-04-08
### Added
- Task annotations importing via chunk uploads (<https://github.com/openvinotoolkit/cvat/pull/4327>)
- Advanced filtration and sorting for a list of tasks/projects/cloudstorages (<https://github.com/openvinotoolkit/cvat/pull/4403>)
- Project dataset importing via chunk uploads (<https://github.com/openvinotoolkit/cvat/pull/4485>)
- Support paginated list for job commits (<https://github.com/openvinotoolkit/cvat/pull/4482>)

### Changed
- Added missing geos dependency into Dockerfile (<https://github.com/openvinotoolkit/cvat/pull/4451>)
- Improved helm chart readme (<https://github.com/openvinotoolkit/cvat/pull/4366>)
- Added helm chart support for CVAT 2.X and made ingress compatible with Kubernetes >=1.22 (<https://github.com/openvinotoolkit/cvat/pull/4448>)

### Fixed
- Permission error occured when accessing the JobCommits (<https://github.com/openvinotoolkit/cvat/pull/4435>)
- job assignee can remove or update any issue created by the task owner (<https://github.com/openvinotoolkit/cvat/pull/4436>)
- Bug: Incorrect point deletion with keyboard shortcut (<https://github.com/openvinotoolkit/cvat/pull/4420>)
- some AI Tools were not sending responses properly (<https://github.com/openvinotoolkit/cvat/issues/4432>)
- Unable to upload annotations (<https://github.com/openvinotoolkit/cvat/pull/4513>)
- Fix build dependencies for Siammask (<https://github.com/openvinotoolkit/cvat/pull/4486>)
- Bug: Exif orientation information handled incorrectly (<https://github.com/openvinotoolkit/cvat/pull/4529>)
- Fixed build of retinanet function image (<https://github.com/cvat-ai/cvat/pull/54>)
- Dataset import for Datumaro, KITTI and VGGFace2 formats (<https://github.com/opencv/cvat/pull/4544>)
- Bug: Import dataset of Imagenet format fail (<https://github.com/opencv/cvat/issues/4850>)

## \[2.0.0] - 2022-03-04
### Added
- Handle attributes coming from nuclio detectors (<https://github.com/openvinotoolkit/cvat/pull/3917>)
- Add additional environment variables for Nuclio configuration (<https://github.com/openvinotoolkit/cvat/pull/3894>)
- Add KITTI segmentation and detection format (<https://github.com/openvinotoolkit/cvat/pull/3757>)
- Add LFW format (<https://github.com/openvinotoolkit/cvat/pull/3770>)
- Add Cityscapes format (<https://github.com/openvinotoolkit/cvat/pull/3758>)
- Add Open Images V6 format (<https://github.com/openvinotoolkit/cvat/pull/3679>)
- Rotated bounding boxes (<https://github.com/openvinotoolkit/cvat/pull/3832>)
- Player option: Smooth image when zoom-in, enabled by default (<https://github.com/openvinotoolkit/cvat/pull/3933>)
- Google Cloud Storage support in UI (<https://github.com/openvinotoolkit/cvat/pull/3919>)
- Add project tasks pagination (<https://github.com/openvinotoolkit/cvat/pull/3910>)
- Add remove issue button (<https://github.com/openvinotoolkit/cvat/pull/3952>)
- Data sorting option (<https://github.com/openvinotoolkit/cvat/pull/3937>)
- Options to change font size & position of text labels on the canvas (<https://github.com/openvinotoolkit/cvat/pull/3972>)
- Add "tag" return type for automatic annotation in Nuclio (<https://github.com/openvinotoolkit/cvat/pull/3896>)
- Helm chart: Make user-data-permission-fix optional (<https://github.com/openvinotoolkit/cvat/pull/3994>)
- Advanced identity access management system, using open policy agent (<https://github.com/openvinotoolkit/cvat/pull/3788>)
- Organizations to create "shared space" for different groups of users (<https://github.com/openvinotoolkit/cvat/pull/3788>)
- Dataset importing to a project (<https://github.com/openvinotoolkit/cvat/pull/3790>)
- User is able to customize information that text labels show (<https://github.com/openvinotoolkit/cvat/pull/4029>)
- Support for uploading manifest with any name (<https://github.com/openvinotoolkit/cvat/pull/4041>)
- Added information about OpenVINO toolkit to login page (<https://github.com/openvinotoolkit/cvat/pull/4077>)
- Support for working with ellipses (<https://github.com/openvinotoolkit/cvat/pull/4062>)
- Add several flags to task creation CLI (<https://github.com/openvinotoolkit/cvat/pull/4119>)
- Add YOLOv5 serverless function for automatic annotation (<https://github.com/openvinotoolkit/cvat/pull/4178>)
- Add possibility to change git repository and git export format from already created task (<https://github.com/openvinotoolkit/cvat/pull/3886>)
- Basic page with jobs list, basic filtration to this list (<https://github.com/openvinotoolkit/cvat/pull/4258>)
- Added OpenCV.js TrackerMIL as tracking tool (<https://github.com/openvinotoolkit/cvat/pull/4200>)
- Ability to continue working from the latest frame where an annotator was before (<https://github.com/openvinotoolkit/cvat/pull/4297>)
- `GET /api/jobs/<id>/commits` was implemented (<https://github.com/openvinotoolkit/cvat/pull/4368>)
- Advanced filtration and sorting for a list of jobs (<https://github.com/openvinotoolkit/cvat/pull/4319>)

### Changed
- Users don't have access to a task object anymore if they are assigned only on some jobs of the task (<https://github.com/openvinotoolkit/cvat/pull/3788>)
- Different resources (tasks, projects) are not visible anymore for all CVAT instance users by default (<https://github.com/openvinotoolkit/cvat/pull/3788>)
- API versioning scheme: using accept header versioning instead of namespace versioning (<https://github.com/openvinotoolkit/cvat/pull/4239>)
- Replaced 'django_sendfile' with 'django_sendfile2' (<https://github.com/openvinotoolkit/cvat/pull/4267>)
- Use drf-spectacular instead of drf-yasg for swagger documentation (<https://github.com/openvinotoolkit/cvat/pull/4210>)
- Update development-environment manual to work under MacOS, supported Mac with Apple Silicon (<https://github.com/openvinotoolkit/cvat/pull/4414>)

### Deprecated
- Job field "status" is not used in UI anymore, but it has not been removed from the database yet (<https://github.com/openvinotoolkit/cvat/pull/3788>)

### Removed
- Review rating, reviewer field from the job instance (use assignee field together with stage field instead) (<https://github.com/openvinotoolkit/cvat/pull/3788>)
- Training django app (<https://github.com/openvinotoolkit/cvat/pull/4330>)
- v1 api version support (<https://github.com/openvinotoolkit/cvat/pull/4332>)

### Fixed
- Fixed Interaction handler keyboard handlers (<https://github.com/openvinotoolkit/cvat/pull/3881>)
- Points of invisible shapes are visible in autobordering (<https://github.com/openvinotoolkit/cvat/pull/3931>)
- Order of the label attributes in the object item details(<https://github.com/openvinotoolkit/cvat/pull/3945>)
- Order of labels in tasks and projects (<https://github.com/openvinotoolkit/cvat/pull/3987>)
- Fixed task creating with large files via webpage (<https://github.com/openvinotoolkit/cvat/pull/3692>)
- Added information to export CVAT_HOST when performing local installation for accessing over network (<https://github.com/openvinotoolkit/cvat/pull/4014>)
- Fixed possible color collisions in the generated colormap (<https://github.com/openvinotoolkit/cvat/pull/4007>)
- Original pdf file is deleted when using share (<https://github.com/openvinotoolkit/cvat/pull/3967>)
- Order in an annotation file(<https://github.com/openvinotoolkit/cvat/pull/4087>)
- Fixed task data upload progressbar (<https://github.com/openvinotoolkit/cvat/pull/4134>)
- Email in org invitations is case sensitive (<https://github.com/openvinotoolkit/cvat/pull/4153>)
- Caching for tasks and jobs can lead to an exception if its assignee user is removed (<https://github.com/openvinotoolkit/cvat/pull/4165>)
- Added intelligent function when paste labels to another task (<https://github.com/openvinotoolkit/cvat/pull/4161>)
- Uncaught TypeError: this.el.node.getScreenCTM() is null in Firefox (<https://github.com/openvinotoolkit/cvat/pull/4175>)
- Bug: canvas is busy when start playing, start resizing a shape and do not release the mouse cursor (<https://github.com/openvinotoolkit/cvat/pull/4151>)
- Bug: could not receive frame N. TypeError: Cannot read properties of undefined (reding "filename") (<https://github.com/openvinotoolkit/cvat/pull/4187>)
- Cannot choose a dataset format for a linked repository if a task type is annotation (<https://github.com/openvinotoolkit/cvat/pull/4203>)
- Fixed tus upload error over https (<https://github.com/openvinotoolkit/cvat/pull/4154>)
- Issues disappear when rescale a browser (<https://github.com/openvinotoolkit/cvat/pull/4189>)
- Auth token key is not returned when registering without email verification (<https://github.com/openvinotoolkit/cvat/pull/4092>)
- Error in create project from backup for standard 3D annotation (<https://github.com/openvinotoolkit/cvat/pull/4160>)
- Annotations search does not work correctly in some corner cases (when use complex properties with width, height) (<https://github.com/openvinotoolkit/cvat/pull/4198>)
- Kibana requests are not proxied due to django-revproxy incompatibility with Django >3.2.x (<https://github.com/openvinotoolkit/cvat/issues/4085>)
- Content type for getting frame with tasks/{id}/data/ endpoint (<https://github.com/openvinotoolkit/cvat/pull/4333>)
- Bug: Permission error occured when accessing the comments of a specific issue (<https://github.com/openvinotoolkit/cvat/issues/4416>)


### Security
- Updated ELK to 6.8.23 which uses log4j 2.17.1 (<https://github.com/openvinotoolkit/cvat/pull/4206>)
- Added validation for URLs which used as remote data source (<https://github.com/openvinotoolkit/cvat/pull/4387>)

## \[1.7.0] - 2021-11-15

### Added

- cvat-ui: support cloud storages (<https://github.com/openvinotoolkit/cvat/pull/3372>)
- interactor: add HRNet interactive segmentation serverless function (<https://github.com/openvinotoolkit/cvat/pull/3740>)
- Added GPU implementation for SiamMask, reworked tracking approach (<https://github.com/openvinotoolkit/cvat/pull/3571>)
- Progress bar for manifest creating (<https://github.com/openvinotoolkit/cvat/pull/3712>)
- IAM: Open Policy Agent integration (<https://github.com/openvinotoolkit/cvat/pull/3788>)
- Add a tutorial on attaching cloud storage AWS-S3 (<https://github.com/openvinotoolkit/cvat/pull/3745>)
  and Azure Blob Container (<https://github.com/openvinotoolkit/cvat/pull/3778>)
- The feature to remove annotations in a specified range of frames (<https://github.com/openvinotoolkit/cvat/pull/3617>)
- Project backup/restore (<https://github.com/openvinotoolkit/cvat/pull/3852>)

### Changed

- UI tracking has been reworked (<https://github.com/openvinotoolkit/cvat/pull/3571>)
- Updated Django till 3.2.7 (automatic AppConfig discovery)
- Manifest generation: Reduce creating time (<https://github.com/openvinotoolkit/cvat/pull/3712>)
- Migration from NPM 6 to NPM 7 (<https://github.com/openvinotoolkit/cvat/pull/3773>)
- Update Datumaro dependency to 0.2.0 (<https://github.com/openvinotoolkit/cvat/pull/3813>)

### Fixed

- Fixed JSON transform issues in network requests (<https://github.com/openvinotoolkit/cvat/pull/3706>)
- Display a more user-friendly exception message (<https://github.com/openvinotoolkit/cvat/pull/3721>)
- Exception `DataCloneError: The object could not be cloned` (<https://github.com/openvinotoolkit/cvat/pull/3733>)
- Fixed extension comparison in task frames CLI (<https://github.com/openvinotoolkit/cvat/pull/3674>)
- Incorrect work when copy job list with "Copy" button (<https://github.com/openvinotoolkit/cvat/pull/3749>)
- Iterating over manifest (<https://github.com/openvinotoolkit/cvat/pull/3792>)
- Manifest removing (<https://github.com/openvinotoolkit/cvat/pull/3791>)
- Fixed project updated date (<https://github.com/openvinotoolkit/cvat/pull/3814>)
- Fixed dextr deployment (<https://github.com/openvinotoolkit/cvat/pull/3820>)
- Migration of `dataset_repo` application (<https://github.com/openvinotoolkit/cvat/pull/3827>)
- Helm settings for external psql database were unused by backend (<https://github.com/openvinotoolkit/cvat/pull/3779>)
- Updated WSL setup for development (<https://github.com/openvinotoolkit/cvat/pull/3828>)
- Helm chart config (<https://github.com/openvinotoolkit/cvat/pull/3784>)

### Security

- Fix security issues on the documentation website unsafe use of target blank
  and potential clickjacking on legacy browsers (<https://github.com/openvinotoolkit/cvat/pull/3789>)

## \[1.6.0] - 2021-09-17

### Added

- Added ability to import data from share with cli without copying the data (<https://github.com/openvinotoolkit/cvat/issues/2862>)
- Notification if the browser does not support nesassary API
- Added ability to export project as a dataset (<https://github.com/openvinotoolkit/cvat/pull/3365>)
  and project with 3D tasks (<https://github.com/openvinotoolkit/cvat/pull/3502>)
- Additional inline tips in interactors with demo gifs (<https://github.com/openvinotoolkit/cvat/pull/3473>)
- Added intelligent scissors blocking feature (<https://github.com/openvinotoolkit/cvat/pull/3510>)
- Support cloud storage status (<https://github.com/openvinotoolkit/cvat/pull/3386>)
- Support cloud storage preview (<https://github.com/openvinotoolkit/cvat/pull/3386>)
- cvat-core: support cloud storages (<https://github.com/openvinotoolkit/cvat/pull/3313>)

### Changed

- Non-blocking UI when using interactors (<https://github.com/openvinotoolkit/cvat/pull/3473>)
- "Selected opacity" slider now defines opacity level for shapes being drawnSelected opacity (<https://github.com/openvinotoolkit/cvat/pull/3473>)
- Cloud storage creating and updating (<https://github.com/openvinotoolkit/cvat/pull/3386>)
- Way of working with cloud storage content (<https://github.com/openvinotoolkit/cvat/pull/3386>)

### Removed

- Support TEMP_KEY_SECRET_KEY_TOKEN_SET for AWS S3 cloud storage (<https://github.com/openvinotoolkit/cvat/pull/3386>)

### Fixed

- Fixed multiple tasks moving (<https://github.com/openvinotoolkit/cvat/pull/3517>)
- Fixed task creating CLI parameter (<https://github.com/openvinotoolkit/cvat/pull/3519>)
- Fixed import for MOTS format (<https://github.com/openvinotoolkit/cvat/pull/3612>)

## \[1.5.0] - 2021-08-02

### Added

- Support of context images for 2D image tasks (<https://github.com/openvinotoolkit/cvat/pull/3122>)
- Support of cloud storage without copying data into CVAT: server part (<https://github.com/openvinotoolkit/cvat/pull/2620>)
- Filter `is_active` for user list (<https://github.com/openvinotoolkit/cvat/pull/3235>)
- Ability to export/import tasks (<https://github.com/openvinotoolkit/cvat/pull/3056>)
- Add a tutorial for semi-automatic/automatic annotation (<https://github.com/openvinotoolkit/cvat/pull/3124>)
- Explicit "Done" button when drawing any polyshapes (<https://github.com/openvinotoolkit/cvat/pull/3417>)
- Histogram equalization with OpenCV javascript (<https://github.com/openvinotoolkit/cvat/pull/3447>)
- Client-side polyshapes approximation when using semi-automatic interactors & scissors (<https://github.com/openvinotoolkit/cvat/pull/3450>)
- Support of Google Cloud Storage for cloud storage (<https://github.com/openvinotoolkit/cvat/pull/3561>)

### Changed

- Updated manifest format, added meta with related images (<https://github.com/openvinotoolkit/cvat/pull/3122>)
- Update of COCO format documentation (<https://github.com/openvinotoolkit/cvat/pull/3197>)
- Updated Webpack Dev Server config to add proxy (<https://github.com/openvinotoolkit/cvat/pull/3368>)
- Update to Django 3.1.12 (<https://github.com/openvinotoolkit/cvat/pull/3378>)
- Updated visibility for removable points in AI tools (<https://github.com/openvinotoolkit/cvat/pull/3417>)
- Updated UI handling for IOG serverless function (<https://github.com/openvinotoolkit/cvat/pull/3417>)
- Changed Nginx proxy to Traefik in `docker-compose.yml` (<https://github.com/openvinotoolkit/cvat/pull/3409>)
- Simplify the process of deploying CVAT with HTTPS (<https://github.com/openvinotoolkit/cvat/pull/3409>)

### Fixed

- Project page requests took a long time and did many DB queries (<https://github.com/openvinotoolkit/cvat/pull/3223>)
- Fixed Python 3.6 support (<https://github.com/openvinotoolkit/cvat/pull/3258>)
- Incorrect attribute import in tracks (<https://github.com/openvinotoolkit/cvat/pull/3229>)
- Issue "is not a constructor" when create object, save, undo, save, redo save (<https://github.com/openvinotoolkit/cvat/pull/3292>)
- Fix CLI create an infinite loop if git repository responds with failure (<https://github.com/openvinotoolkit/cvat/pull/3267>)
- Bug with sidebar & fullscreen (<https://github.com/openvinotoolkit/cvat/pull/3289>)
- 504 Gateway Time-out on `data/meta` requests (<https://github.com/openvinotoolkit/cvat/pull/3269>)
- TypeError: Cannot read property 'clientX' of undefined when draw cuboids with hotkeys (<https://github.com/openvinotoolkit/cvat/pull/3308>)
- Duplication of the cuboids when redraw them (<https://github.com/openvinotoolkit/cvat/pull/3308>)
- Some code issues in Deep Extreme Cut handler code (<https://github.com/openvinotoolkit/cvat/pull/3325>)
- UI fails when inactive user is assigned to a task/job (<https://github.com/openvinotoolkit/cvat/pull/3343>)
- Calculate precise progress of decoding a video file (<https://github.com/openvinotoolkit/cvat/pull/3381>)
- Falsely successful `cvat_ui` image build in case of OOM error that leads to the default nginx welcome page
  (<https://github.com/openvinotoolkit/cvat/pull/3379>)
- Fixed issue when save filtered object in AAM (<https://github.com/openvinotoolkit/cvat/pull/3401>)
- Context image disappears after undo/redo (<https://github.com/openvinotoolkit/cvat/pull/3416>)
- Using combined data sources (directory and image) when create a task (<https://github.com/openvinotoolkit/cvat/pull/3424>)
- Creating task with labels in project (<https://github.com/openvinotoolkit/cvat/pull/3454>)
- Move task and autoannotation modals were invisible from project page (<https://github.com/openvinotoolkit/cvat/pull/3475>)

## \[1.4.0] - 2021-05-18

### Added

- Documentation on mask annotation (<https://github.com/openvinotoolkit/cvat/pull/3044>)
- Hotkeys to switch a label of existing object or to change default label (for objects created with N) (<https://github.com/openvinotoolkit/cvat/pull/3070>)
- A script to convert some kinds of DICOM files to regular images (<https://github.com/openvinotoolkit/cvat/pull/3095>)
- Helm chart prototype (<https://github.com/openvinotoolkit/cvat/pull/3102>)
- Initial implementation of moving tasks between projects (<https://github.com/openvinotoolkit/cvat/pull/3164>)

### Changed

- Place of migration logger initialization (<https://github.com/openvinotoolkit/cvat/pull/3170>)

### Removed

- Kubernetes templates from (<https://github.com/openvinotoolkit/cvat/pull/1962>) due to helm charts (<https://github.com/openvinotoolkit/cvat/pull/3171>)

### Fixed

- Export of instance masks with holes (<https://github.com/openvinotoolkit/cvat/pull/3044>)
- Changing a label on canvas does not work when 'Show object details' enabled (<https://github.com/openvinotoolkit/cvat/pull/3084>)
- Make sure frame unzip web worker correctly terminates after unzipping all images in a requested chunk (<https://github.com/openvinotoolkit/cvat/pull/3096>)
- Reset password link was unavailable before login (<https://github.com/openvinotoolkit/cvat/pull/3140>)
- Manifest: migration (<https://github.com/openvinotoolkit/cvat/pull/3146>)
- Fixed cropping polygon in some corner cases (<https://github.com/openvinotoolkit/cvat/pull/3184>)

## \[1.3.0] - 3/31/2021

### Added

- CLI: Add support for saving annotations in a git repository when creating a task.
- CVAT-3D: support lidar data on the server side (<https://github.com/openvinotoolkit/cvat/pull/2534>)
- GPU support for Mask-RCNN and improvement in its deployment time (<https://github.com/openvinotoolkit/cvat/pull/2714>)
- CVAT-3D: Load all frames corresponding to the job instance
  (<https://github.com/openvinotoolkit/cvat/pull/2645>)
- Intelligent scissors with OpenCV javascript (<https://github.com/openvinotoolkit/cvat/pull/2689>)
- CVAT-3D: Visualize 3D point cloud spaces in 3D View, Top View Side View and Front View (<https://github.com/openvinotoolkit/cvat/pull/2768>)
- [Inside Outside Guidance](https://github.com/shiyinzhang/Inside-Outside-Guidance) serverless
  function for interactive segmentation
- Pre-built [cvat_server](https://hub.docker.com/r/openvino/cvat_server) and
  [cvat_ui](https://hub.docker.com/r/openvino/cvat_ui) images were published on DockerHub (<https://github.com/openvinotoolkit/cvat/pull/2766>)
- Project task subsets (<https://github.com/openvinotoolkit/cvat/pull/2774>)
- Kubernetes templates and guide for their deployment (<https://github.com/openvinotoolkit/cvat/pull/1962>)
- [WiderFace](http://shuoyang1213.me/WIDERFACE/) format support (<https://github.com/openvinotoolkit/cvat/pull/2864>)
- [VGGFace2](https://github.com/ox-vgg/vgg_face2) format support (<https://github.com/openvinotoolkit/cvat/pull/2865>)
- [Backup/Restore guide](cvat/apps/documentation/backup_guide.md) (<https://github.com/openvinotoolkit/cvat/pull/2964>)
- Label deletion from tasks and projects (<https://github.com/openvinotoolkit/cvat/pull/2881>)
- CVAT-3D: Implemented initial cuboid placement in 3D View and select cuboid in Top, Side and Front views
  (<https://github.com/openvinotoolkit/cvat/pull/2891>)
- [Market-1501](https://www.aitribune.com/dataset/2018051063) format support (<https://github.com/openvinotoolkit/cvat/pull/2869>)
- Ability of upload manifest for dataset with images (<https://github.com/openvinotoolkit/cvat/pull/2763>)
- Annotations filters UI using react-awesome-query-builder (<https://github.com/openvinotoolkit/cvat/issues/1418>)
- Storing settings in local storage to keep them between browser sessions (<https://github.com/openvinotoolkit/cvat/pull/3017>)
- [ICDAR](https://rrc.cvc.uab.es/?ch=2) format support (<https://github.com/openvinotoolkit/cvat/pull/2866>)
- Added switcher to maintain polygon crop behavior (<https://github.com/openvinotoolkit/cvat/pull/3021>
- Filters and sorting options for job list, added tooltip for tasks filters (<https://github.com/openvinotoolkit/cvat/pull/3030>)

### Changed

- CLI - task list now returns a list of current tasks. (<https://github.com/openvinotoolkit/cvat/pull/2863>)
- Updated HTTPS install README section (cleanup and described more robust deploy)
- Logstash is improved for using with configurable elasticsearch outputs (<https://github.com/openvinotoolkit/cvat/pull/2531>)
- Bumped nuclio version to 1.5.16 (<https://github.com/openvinotoolkit/cvat/pull/2578>)
- All methods for interactive segmentation accept negative points as well
- Persistent queue added to logstash (<https://github.com/openvinotoolkit/cvat/pull/2744>)
- Improved maintenance of popups visibility (<https://github.com/openvinotoolkit/cvat/pull/2809>)
- Image visualizations settings on canvas for faster access (<https://github.com/openvinotoolkit/cvat/pull/2872>)
- Better scale management of left panel when screen is too small (<https://github.com/openvinotoolkit/cvat/pull/2880>)
- Improved error messages for annotation import (<https://github.com/openvinotoolkit/cvat/pull/2935>)
- Using manifest support instead video meta information and dummy chunks (<https://github.com/openvinotoolkit/cvat/pull/2763>)

### Fixed

- More robust execution of nuclio GPU functions by limiting the GPU memory consumption per worker (<https://github.com/openvinotoolkit/cvat/pull/2714>)
- Kibana startup initialization (<https://github.com/openvinotoolkit/cvat/pull/2659>)
- The cursor jumps to the end of the line when renaming a task (<https://github.com/openvinotoolkit/cvat/pull/2669>)
- SSLCertVerificationError when remote source is used (<https://github.com/openvinotoolkit/cvat/pull/2683>)
- Fixed filters select overflow (<https://github.com/openvinotoolkit/cvat/pull/2614>)
- Fixed tasks in project auto annotation (<https://github.com/openvinotoolkit/cvat/pull/2725>)
- Cuboids are missed in annotations statistics (<https://github.com/openvinotoolkit/cvat/pull/2704>)
- The list of files attached to the task is not displayed (<https://github.com/openvinotoolkit/cvat/pull/2706>)
- A couple of css-related issues (top bar disappear, wrong arrow position on collapse elements) (<https://github.com/openvinotoolkit/cvat/pull/2736>)
- Issue with point region doesn't work in Firefox (<https://github.com/openvinotoolkit/cvat/pull/2727>)
- Fixed cuboid perspective change (<https://github.com/openvinotoolkit/cvat/pull/2733>)
- Annotation page popups (ai tools, drawing) reset state after detecting, tracking, drawing (<https://github.com/openvinotoolkit/cvat/pull/2780>)
- Polygon editing using trailing point (<https://github.com/openvinotoolkit/cvat/pull/2808>)
- Updated the path to python for DL models inside automatic annotation documentation (<https://github.com/openvinotoolkit/cvat/pull/2847>)
- Fixed of receiving function variable (<https://github.com/openvinotoolkit/cvat/pull/2860>)
- Shortcuts with CAPSLOCK enabled and with non-US languages activated (<https://github.com/openvinotoolkit/cvat/pull/2872>)
- Prevented creating several issues for the same object (<https://github.com/openvinotoolkit/cvat/pull/2868>)
- Fixed label editor name field validator (<https://github.com/openvinotoolkit/cvat/pull/2879>)
- An error about track shapes outside of the task frames during export (<https://github.com/openvinotoolkit/cvat/pull/2890>)
- Fixed project search field updating (<https://github.com/openvinotoolkit/cvat/pull/2901>)
- Fixed export error when invalid polygons are present in overlapping frames (<https://github.com/openvinotoolkit/cvat/pull/2852>)
- Fixed image quality option for tasks created from images (<https://github.com/openvinotoolkit/cvat/pull/2963>)
- Incorrect text on the warning when specifying an incorrect link to the issue tracker (<https://github.com/openvinotoolkit/cvat/pull/2971>)
- Updating label attributes when label contains number attributes (<https://github.com/openvinotoolkit/cvat/pull/2969>)
- Crop a polygon if its points are outside the bounds of the image (<https://github.com/openvinotoolkit/cvat/pull/3025>)

## \[1.2.0] - 2021-01-08

### Fixed

- Memory consumption for the task creation process (<https://github.com/openvinotoolkit/cvat/pull/2582>)
- Frame preloading (<https://github.com/openvinotoolkit/cvat/pull/2608>)
- Project cannot be removed from the project page (<https://github.com/openvinotoolkit/cvat/pull/2626>)

## \[1.2.0-beta] - 2020-12-15

### Added

- GPU support and improved documentation for auto annotation (<https://github.com/openvinotoolkit/cvat/pull/2546>)
- Manual review pipeline: issues/comments/workspace (<https://github.com/openvinotoolkit/cvat/pull/2357>)
- Basic projects implementation (<https://github.com/openvinotoolkit/cvat/pull/2255>)
- Documentation on how to mount cloud starage(AWS S3 bucket, Azure container, Google Drive) as FUSE (<https://github.com/openvinotoolkit/cvat/pull/2377>)
- Ability to work with share files without copying inside (<https://github.com/openvinotoolkit/cvat/pull/2377>)
- Tooltips in label selectors (<https://github.com/openvinotoolkit/cvat/pull/2509>)
- Page redirect after login using `next` query parameter (<https://github.com/openvinotoolkit/cvat/pull/2527>)
- [ImageNet](http://www.image-net.org) format support (<https://github.com/openvinotoolkit/cvat/pull/2376>)
- [CamVid](http://mi.eng.cam.ac.uk/research/projects/VideoRec/CamVid/) format support (<https://github.com/openvinotoolkit/cvat/pull/2559>)

### Changed

- PATCH requests from cvat-core submit only changed fields (<https://github.com/openvinotoolkit/cvat/pull/2445>)
- deploy.sh in serverless folder is separated into deploy_cpu.sh and deploy_gpu.sh (<https://github.com/openvinotoolkit/cvat/pull/2546>)
- Bumped nuclio version to 1.5.8
- Migrated to Antd 4.9 (<https://github.com/openvinotoolkit/cvat/pull/2536>)

### Fixed

- Fixed FastRCNN inference bug for images with 4 channels i.e. png (<https://github.com/openvinotoolkit/cvat/pull/2546>)
- Django templates for email and user guide (<https://github.com/openvinotoolkit/cvat/pull/2412>)
- Saving relative paths in dummy chunks instead of absolute (<https://github.com/openvinotoolkit/cvat/pull/2424>)
- Objects with a specific label cannot be displayed if at least one tag with the label exist (<https://github.com/openvinotoolkit/cvat/pull/2435>)
- Wrong attribute can be removed in labels editor (<https://github.com/openvinotoolkit/cvat/pull/2436>)
- UI fails with the error "Cannot read property 'label' of undefined" (<https://github.com/openvinotoolkit/cvat/pull/2442>)
- Exception: "Value must be a user instance" (<https://github.com/openvinotoolkit/cvat/pull/2441>)
- Reset zoom option doesn't work in tag annotation mode (<https://github.com/openvinotoolkit/cvat/pull/2443>)
- Canvas is busy error (<https://github.com/openvinotoolkit/cvat/pull/2437>)
- Projects view layout fix (<https://github.com/openvinotoolkit/cvat/pull/2503>)
- Fixed the tasks view (infinite loading) when it is impossible to get a preview of the task (<https://github.com/openvinotoolkit/cvat/pull/2504>)
- Empty frames navigation (<https://github.com/openvinotoolkit/cvat/pull/2505>)
- TypeError: Cannot read property 'toString' of undefined (<https://github.com/openvinotoolkit/cvat/pull/2517>)
- Extra shapes are drawn after Esc, or G pressed while drawing a region in grouping (<https://github.com/openvinotoolkit/cvat/pull/2507>)
- Reset state (reviews, issues) after logout or changing a job (<https://github.com/openvinotoolkit/cvat/pull/2525>)
- TypeError: Cannot read property 'id' of undefined when updating a task (<https://github.com/openvinotoolkit/cvat/pull/2544>)

## \[1.2.0-alpha] - 2020-11-09

### Added

- Ability to login into CVAT-UI with token from api/v1/auth/login (<https://github.com/openvinotoolkit/cvat/pull/2234>)
- Added layout grids toggling ('ctrl + alt + Enter')
- Added password reset functionality (<https://github.com/opencv/cvat/pull/2058>)
- Ability to work with data on the fly (<https://github.com/opencv/cvat/pull/2007>)
- Annotation in process outline color wheel (<https://github.com/opencv/cvat/pull/2084>)
- On the fly annotation using DL detectors (<https://github.com/opencv/cvat/pull/2102>)
- Displaying automatic annotation progress on a task view (<https://github.com/opencv/cvat/pull/2148>)
- Automatic tracking of bounding boxes using serverless functions (<https://github.com/opencv/cvat/pull/2136>)
- \[Datumaro] CLI command for dataset equality comparison (<https://github.com/opencv/cvat/pull/1989>)
- \[Datumaro] Merging of datasets with different labels (<https://github.com/opencv/cvat/pull/2098>)
- Add FBRS interactive segmentation serverless function (<https://github.com/openvinotoolkit/cvat/pull/2094>)
- Ability to change default behaviour of previous/next buttons of a player.
  It supports regular navigation, searching a frame according to annotations
  filters and searching the nearest frame without any annotations (<https://github.com/openvinotoolkit/cvat/pull/2221>)
- MacOS users notes in CONTRIBUTING.md
- Ability to prepare meta information manually (<https://github.com/openvinotoolkit/cvat/pull/2217>)
- Ability to upload prepared meta information along with a video when creating a task (<https://github.com/openvinotoolkit/cvat/pull/2217>)
- Optional chaining plugin for cvat-canvas and cvat-ui (<https://github.com/openvinotoolkit/cvat/pull/2249>)
- MOTS png mask format support (<https://github.com/openvinotoolkit/cvat/pull/2198>)
- Ability to correct upload video with a rotation record in the metadata (<https://github.com/openvinotoolkit/cvat/pull/2218>)
- User search field for assignee fields (<https://github.com/openvinotoolkit/cvat/pull/2370>)
- Support of mxf videos (<https://github.com/openvinotoolkit/cvat/pull/2514>)

### Changed

- UI models (like DEXTR) were redesigned to be more interactive (<https://github.com/opencv/cvat/pull/2054>)
- Used Ubuntu:20.04 as a base image for CVAT Dockerfile (<https://github.com/opencv/cvat/pull/2101>)
- Right colors of label tags in label mapping when a user runs automatic detection (<https://github.com/openvinotoolkit/cvat/pull/2162>)
- Nuclio became an optional component of CVAT (<https://github.com/openvinotoolkit/cvat/pull/2192>)
- A key to remove a point from a polyshape (Ctrl => Alt) (<https://github.com/openvinotoolkit/cvat/pull/2204>)
- Updated `docker-compose` file version from `2.3` to `3.3`(<https://github.com/openvinotoolkit/cvat/pull/2235>)
- Added auto inference of url schema from host in CLI, if provided (<https://github.com/openvinotoolkit/cvat/pull/2240>)
- Track frames in skips between annotation is presented in MOT and MOTS formats are marked `outside` (<https://github.com/openvinotoolkit/cvat/pull/2198>)
- UI packages installation with `npm ci` instead of `npm install` (<https://github.com/openvinotoolkit/cvat/pull/2350>)

### Removed

- Removed Z-Order flag from task creation process

### Fixed

- Fixed multiple errors which arises when polygon is of length 5 or less (<https://github.com/opencv/cvat/pull/2100>)
- Fixed task creation from PDF (<https://github.com/opencv/cvat/pull/2141>)
- Fixed CVAT format import for frame stepped tasks (<https://github.com/openvinotoolkit/cvat/pull/2151>)
- Fixed the reading problem with large PDFs (<https://github.com/openvinotoolkit/cvat/pull/2154>)
- Fixed unnecessary pyhash dependency (<https://github.com/openvinotoolkit/cvat/pull/2170>)
- Fixed Data is not getting cleared, even after deleting the Task from Django Admin App(<https://github.com/openvinotoolkit/cvat/issues/1925>)
- Fixed blinking message: "Some tasks have not been showed because they do not have any data" (<https://github.com/openvinotoolkit/cvat/pull/2200>)
- Fixed case when a task with 0 jobs is shown as "Completed" in UI (<https://github.com/openvinotoolkit/cvat/pull/2200>)
- Fixed use case when UI throws exception: Cannot read property 'objectType' of undefined #2053 (<https://github.com/openvinotoolkit/cvat/pull/2203>)
- Fixed use case when logs could be saved twice or more times #2202 (<https://github.com/openvinotoolkit/cvat/pull/2203>)
- Fixed issues from #2112 (<https://github.com/openvinotoolkit/cvat/pull/2217>)
- Git application name (renamed to dataset_repo) (<https://github.com/openvinotoolkit/cvat/pull/2243>)
- A problem in exporting of tracks, where tracks could be truncated (<https://github.com/openvinotoolkit/cvat/issues/2129>)
- Fixed CVAT startup process if the user has `umask 077` in .bashrc file (<https://github.com/openvinotoolkit/cvat/pull/2293>)
- Exception: Cannot read property "each" of undefined after drawing a single point (<https://github.com/openvinotoolkit/cvat/pull/2307>)
- Cannot read property 'label' of undefined (Fixed?) (<https://github.com/openvinotoolkit/cvat/pull/2311>)
- Excluded track frames marked `outside` in `CVAT for Images` export (<https://github.com/openvinotoolkit/cvat/pull/2345>)
- 'List of tasks' Kibana visualization (<https://github.com/openvinotoolkit/cvat/pull/2361>)
- An error on exporting not `jpg` or `png` images in TF Detection API format (<https://github.com/openvinotoolkit/datumaro/issues/35>)

## \[1.1.0] - 2020-08-31

### Added

- Siammask tracker as DL serverless function (<https://github.com/opencv/cvat/pull/1988>)
- \[Datumaro] Added model info and source info commands (<https://github.com/opencv/cvat/pull/1973>)
- \[Datumaro] Dataset statistics (<https://github.com/opencv/cvat/pull/1668>)
- Ability to change label color in tasks and predefined labels (<https://github.com/opencv/cvat/pull/2014>)
- \[Datumaro] Multi-dataset merge (<https://github.com/opencv/cvat/pull/1695>)
- Ability to configure email verification for new users (<https://github.com/opencv/cvat/pull/1929>)
- Link to django admin page from UI (<https://github.com/opencv/cvat/pull/2068>)
- Notification message when users use wrong browser (<https://github.com/opencv/cvat/pull/2070>)

### Changed

- Shape coordinates are rounded to 2 digits in dumped annotations (<https://github.com/opencv/cvat/pull/1970>)
- COCO format does not produce polygon points for bbox annotations (<https://github.com/opencv/cvat/pull/1953>)

### Fixed

- Issue loading openvino models for semi-automatic and automatic annotation (<https://github.com/opencv/cvat/pull/1996>)
- Basic functions of CVAT works without activated nuclio dashboard
- Fixed a case in which exported masks could have wrong color order (<https://github.com/opencv/cvat/issues/2032>)
- Fixed error with creating task with labels with the same name (<https://github.com/opencv/cvat/pull/2031>)
- Django RQ dashboard view (<https://github.com/opencv/cvat/pull/2069>)
- Object's details menu settings (<https://github.com/opencv/cvat/pull/2084>)

## \[1.1.0-beta] - 2020-08-03

### Added

- DL models as serverless functions (<https://github.com/opencv/cvat/pull/1767>)
- Source type support for tags, shapes and tracks (<https://github.com/opencv/cvat/pull/1192>)
- Source type support for CVAT Dumper/Loader (<https://github.com/opencv/cvat/pull/1192>)
- Intelligent polygon editing (<https://github.com/opencv/cvat/pull/1921>)
- Support creating multiple jobs for each task through python cli (<https://github.com/opencv/cvat/pull/1950>)
- python cli over https (<https://github.com/opencv/cvat/pull/1942>)
- Error message when plugins weren't able to initialize instead of infinite loading (<https://github.com/opencv/cvat/pull/1966>)
- Ability to change user password (<https://github.com/opencv/cvat/pull/1954>)

### Changed

- Smaller object details (<https://github.com/opencv/cvat/pull/1877>)
- `COCO` format does not convert bboxes to polygons on export (<https://github.com/opencv/cvat/pull/1953>)
- It is impossible to submit a DL model in OpenVINO format using UI.
  Now you can deploy new models on the server using serverless functions
  (<https://github.com/opencv/cvat/pull/1767>)
- Files and folders under share path are now alphabetically sorted

### Removed

- Removed OpenVINO and CUDA components because they are not necessary anymore (<https://github.com/opencv/cvat/pull/1767>)
- Removed the old UI code (<https://github.com/opencv/cvat/pull/1964>)

### Fixed

- Some objects aren't shown on canvas sometimes. For example after propagation on of objects is invisible (<https://github.com/opencv/cvat/pull/1834>)
- CVAT doesn't offer to restore state after an error (<https://github.com/opencv/cvat/pull/1874>)
- Cannot read property 'shapeType' of undefined because of zOrder related issues (<https://github.com/opencv/cvat/pull/1874>)
- Cannot read property 'pinned' of undefined because of zOrder related issues (<https://github.com/opencv/cvat/pull/1874>)
- Do not iterate over hidden objects in aam (which are invisible because of zOrder) (<https://github.com/opencv/cvat/pull/1874>)
- Cursor position is reset after changing a text field (<https://github.com/opencv/cvat/pull/1874>)
- Hidden points and cuboids can be selected to be grouped (<https://github.com/opencv/cvat/pull/1874>)
- `outside` annotations should not be in exported images (<https://github.com/opencv/cvat/issues/1620>)
- `CVAT for video format` import error with interpolation (<https://github.com/opencv/cvat/issues/1893>)
- `Image compression` definition mismatch (<https://github.com/opencv/cvat/issues/1900>)
- Points are duplicated during polygon interpolation sometimes (<https://github.com/opencv/cvat/pull/1892>)
- When redraw a shape with activated autobordering, previous points are visible (<https://github.com/opencv/cvat/pull/1892>)
- No mapping between side object element and context menu in some attributes (<https://github.com/opencv/cvat/pull/1923>)
- Interpolated shapes exported as `keyframe = True` (<https://github.com/opencv/cvat/pull/1937>)
- Stylelint filetype scans (<https://github.com/opencv/cvat/pull/1952>)
- Fixed toolip closing issue (<https://github.com/opencv/cvat/pull/1955>)
- Clearing frame cache when close a task (<https://github.com/opencv/cvat/pull/1966>)
- Increase rate of throttling policy for unauthenticated users (<https://github.com/opencv/cvat/pull/1969>)

## \[1.1.0-alpha] - 2020-06-30

### Added

- Throttling policy for unauthenticated users (<https://github.com/opencv/cvat/pull/1531>)
- Added default label color table for mask export (<https://github.com/opencv/cvat/pull/1549>)
- Added environment variables for Redis and Postgres hosts for Kubernetes deployment support (<https://github.com/opencv/cvat/pull/1641>)
- Added visual identification for unavailable formats (<https://github.com/opencv/cvat/pull/1567>)
- Shortcut to change color of an activated shape in new UI (Enter) (<https://github.com/opencv/cvat/pull/1683>)
- Shortcut to switch split mode (<https://github.com/opencv/cvat/pull/1683>)
- Built-in search for labels when create an object or change a label (<https://github.com/opencv/cvat/pull/1683>)
- Better validation of labels and attributes in raw viewer (<https://github.com/opencv/cvat/pull/1727>)
- ClamAV antivirus integration (<https://github.com/opencv/cvat/pull/1712>)
- Added canvas background color selector (<https://github.com/opencv/cvat/pull/1705>)
- SCSS files linting with Stylelint tool (<https://github.com/opencv/cvat/pull/1766>)
- Supported import and export or single boxes in MOT format (<https://github.com/opencv/cvat/pull/1764>)
- \[Datumaro] Added `stats` command, which shows some dataset statistics
  like image mean and std (<https://github.com/opencv/cvat/pull/1734>)
- Add option to upload annotations upon task creation on CLI
- Polygon and polylines interpolation (<https://github.com/opencv/cvat/pull/1571>)
- Ability to redraw shape from scratch (Shift + N) for an activated shape (<https://github.com/opencv/cvat/pull/1571>)
- Highlights for the first point of a polygon/polyline and direction (<https://github.com/opencv/cvat/pull/1571>)
- Ability to change orientation for poylgons/polylines in context menu (<https://github.com/opencv/cvat/pull/1571>)
- Ability to set the first point for polygons in points context menu (<https://github.com/opencv/cvat/pull/1571>)
- Added new tag annotation workspace (<https://github.com/opencv/cvat/pull/1570>)
- Appearance block in attribute annotation mode (<https://github.com/opencv/cvat/pull/1820>)
- Keyframe navigations and some switchers in attribute annotation mode (<https://github.com/opencv/cvat/pull/1820>)
- \[Datumaro] Added `convert` command to convert datasets directly (<https://github.com/opencv/cvat/pull/1837>)
- \[Datumaro] Added an option to specify image extension when exporting datasets (<https://github.com/opencv/cvat/pull/1799>)
- \[Datumaro] Added image copying when exporting datasets, if possible (<https://github.com/opencv/cvat/pull/1799>)

### Changed

- Removed information about e-mail from the basic user information (<https://github.com/opencv/cvat/pull/1627>)
- Update https install manual. Makes it easier and more robust.
  Includes automatic renewing of lets encrypt certificates.
- Settings page move to the modal. (<https://github.com/opencv/cvat/pull/1705>)
- Implemented import and export of annotations with relative image paths (<https://github.com/opencv/cvat/pull/1463>)
- Using only single click to start editing or remove a point (<https://github.com/opencv/cvat/pull/1571>)
- Added support for attributes in VOC XML format (<https://github.com/opencv/cvat/pull/1792>)
- Added annotation attributes in COCO format (<https://github.com/opencv/cvat/pull/1782>)
- Colorized object items in the side panel (<https://github.com/opencv/cvat/pull/1753>)
- \[Datumaro] Annotation-less files are not generated anymore in COCO format, unless tasks explicitly requested (<https://github.com/opencv/cvat/pull/1799>)

### Fixed

- Problem with exported frame stepped image task (<https://github.com/opencv/cvat/issues/1613>)
- Fixed dataset filter item representation for imageless dataset items (<https://github.com/opencv/cvat/pull/1593>)
- Fixed interpreter crash when trying to import `tensorflow` with no AVX instructions available (<https://github.com/opencv/cvat/pull/1567>)
- Kibana wrong working time calculation with new annotation UI use (<https://github.com/opencv/cvat/pull/1654>)
- Wrong rexex for account name validation (<https://github.com/opencv/cvat/pull/1667>)
- Wrong description on register view for the username field (<https://github.com/opencv/cvat/pull/1667>)
- Wrong resolution for resizing a shape (<https://github.com/opencv/cvat/pull/1667>)
- React warning because of not unique keys in labels viewer (<https://github.com/opencv/cvat/pull/1727>)
- Fixed issue tracker (<https://github.com/opencv/cvat/pull/1705>)
- Fixed canvas fit after sidebar open/close event (<https://github.com/opencv/cvat/pull/1705>)
- A couple of exceptions in AAM related with early object activation (<https://github.com/opencv/cvat/pull/1755>)
- Propagation from the latest frame (<https://github.com/opencv/cvat/pull/1800>)
- Number attribute value validation (didn't work well with floats) (<https://github.com/opencv/cvat/pull/1800>)
- Logout doesn't work (<https://github.com/opencv/cvat/pull/1812>)
- Annotations aren't updated after reopening a task (<https://github.com/opencv/cvat/pull/1753>)
- Labels aren't updated after reopening a task (<https://github.com/opencv/cvat/pull/1753>)
- Canvas isn't fitted after collapsing side panel in attribute annotation mode (<https://github.com/opencv/cvat/pull/1753>)
- Error when interpolating polygons (<https://github.com/opencv/cvat/pull/1878>)

### Security

- SQL injection in Django `CVE-2020-9402` (<https://github.com/opencv/cvat/pull/1657>)

## \[1.0.0] - 2020-05-29

### Added

- cvat-ui: cookie policy drawer for login page (<https://github.com/opencv/cvat/pull/1511>)
- `datumaro_project` export format (<https://github.com/opencv/cvat/pull/1352>)
- Ability to configure user agreements for the user registration form (<https://github.com/opencv/cvat/pull/1464>)
- Cuboid interpolation and cuboid drawing from rectangles (<https://github.com/opencv/cvat/pull/1560>)
- Ability to configure custom pageViewHit, which can be useful for web analytics integration (<https://github.com/opencv/cvat/pull/1566>)
- Ability to configure access to the analytics page based on roles (<https://github.com/opencv/cvat/pull/1592>)

### Changed

- Downloaded file name in annotations export became more informative (<https://github.com/opencv/cvat/pull/1352>)
- Added auto trimming for trailing whitespaces style enforcement (<https://github.com/opencv/cvat/pull/1352>)
- REST API: updated `GET /task/<id>/annotations`: parameters are `format`, `filename`
  (now optional), `action` (optional) (<https://github.com/opencv/cvat/pull/1352>)
- REST API: removed `dataset/formats`, changed format of `annotation/formats` (<https://github.com/opencv/cvat/pull/1352>)
- Exported annotations are stored for N hours instead of indefinitely (<https://github.com/opencv/cvat/pull/1352>)
- Formats: CVAT format now accepts ZIP and XML (<https://github.com/opencv/cvat/pull/1352>)
- Formats: COCO format now accepts ZIP and JSON (<https://github.com/opencv/cvat/pull/1352>)
- Formats: most of formats renamed, no extension in title (<https://github.com/opencv/cvat/pull/1352>)
- Formats: definitions are changed, are not stored in DB anymore (<https://github.com/opencv/cvat/pull/1352>)
- cvat-core: session.annotations.put() now returns ids of added objects (<https://github.com/opencv/cvat/pull/1493>)
- Images without annotations now also included in dataset/annotations export (<https://github.com/opencv/cvat/issues/525>)

### Removed

- `annotation` application is replaced with `dataset_manager` (<https://github.com/opencv/cvat/pull/1352>)
- `_DATUMARO_INIT_LOGLEVEL` env. variable is removed in favor of regular `--loglevel` cli parameter (<https://github.com/opencv/cvat/pull/1583>)

### Fixed

- Categories for empty projects with no sources are taken from own dataset (<https://github.com/opencv/cvat/pull/1352>)
- Added directory removal on error during `extract` command (<https://github.com/opencv/cvat/pull/1352>)
- Added debug error message on incorrect XPath (<https://github.com/opencv/cvat/pull/1352>)
- Exporting frame stepped task
  (<https://github.com/opencv/cvat/issues/1294>, <https://github.com/opencv/cvat/issues/1334>)
- Fixed broken command line interface for `cvat` export format in Datumaro (<https://github.com/opencv/cvat/issues/1494>)
- Updated Rest API document, Swagger document serving instruction issue (<https://github.com/opencv/cvat/issues/1495>)
- Fixed cuboid occluded view (<https://github.com/opencv/cvat/pull/1500>)
- Non-informative lock icon (<https://github.com/opencv/cvat/pull/1434>)
- Sidebar in AAM has no hide/show button (<https://github.com/opencv/cvat/pull/1420>)
- Task/Job buttons has no "Open in new tab" option (<https://github.com/opencv/cvat/pull/1419>)
- Delete point context menu option has no shortcut hint (<https://github.com/opencv/cvat/pull/1416>)
- Fixed issue with unnecessary tag activation in cvat-canvas (<https://github.com/opencv/cvat/issues/1540>)
- Fixed an issue with large number of instances in instance mask (<https://github.com/opencv/cvat/issues/1539>)
- Fixed full COCO dataset import error with conflicting labels in keypoints and detection (<https://github.com/opencv/cvat/pull/1548>)
- Fixed COCO keypoints skeleton parsing and saving (<https://github.com/opencv/cvat/issues/1539>)
- `tf.placeholder() is not compatible with eager execution` exception for auto_segmentation (<https://github.com/opencv/cvat/pull/1562>)
- Canvas cannot be moved with move functionality on left mouse key (<https://github.com/opencv/cvat/pull/1573>)
- Deep extreme cut request is sent when draw any shape with Make AI polygon option enabled (<https://github.com/opencv/cvat/pull/1573>)
- Fixed an error when exporting a task with cuboids to any format except CVAT (<https://github.com/opencv/cvat/pull/1577>)
- Synchronization with remote git repo (<https://github.com/opencv/cvat/pull/1582>)
- A problem with mask to polygons conversion when polygons are too small (<https://github.com/opencv/cvat/pull/1581>)
- Unable to upload video with uneven size (<https://github.com/opencv/cvat/pull/1594>)
- Fixed an issue with `z_order` having no effect on segmentations (<https://github.com/opencv/cvat/pull/1589>)

### Security

- Permission group whitelist check for analytics view (<https://github.com/opencv/cvat/pull/1608>)

## \[1.0.0-beta.2] - 2020-04-30

### Added

- Re-Identification algorithm to merging bounding boxes automatically to the new UI (<https://github.com/opencv/cvat/pull/1406>)
- Methods `import` and `export` to import/export raw annotations for Job and Task in `cvat-core` (<https://github.com/opencv/cvat/pull/1406>)
- Versioning of client packages (`cvat-core`, `cvat-canvas`, `cvat-ui`). Initial versions are set to 1.0.0 (<https://github.com/opencv/cvat/pull/1448>)
- Cuboids feature was migrated from old UI to new one. (<https://github.com/opencv/cvat/pull/1451>)

### Removed

- Annotation conversion utils, currently supported natively via Datumaro framework
  (<https://github.com/opencv/cvat/pull/1477>)

### Fixed

- Auto annotation, TF annotation and Auto segmentation apps (<https://github.com/opencv/cvat/pull/1409>)
- Import works with truncated images now: "OSError:broken data stream" on corrupt images
  (<https://github.com/opencv/cvat/pull/1430>)
- Hide functionality (H) doesn't work (<https://github.com/opencv/cvat/pull/1445>)
- The highlighted attribute doesn't correspond to the chosen attribute in AAM (<https://github.com/opencv/cvat/pull/1445>)
- Inconvinient image shaking while drawing a polygon (hold Alt key during drawing/editing/grouping to drag an image) (<https://github.com/opencv/cvat/pull/1445>)
- Filter property "shape" doesn't work and extra operator in description (<https://github.com/opencv/cvat/pull/1445>)
- Block of text information doesn't disappear after deactivating for locked shapes (<https://github.com/opencv/cvat/pull/1445>)
- Annotation uploading fails in annotation view (<https://github.com/opencv/cvat/pull/1445>)
- UI freezes after canceling pasting with escape (<https://github.com/opencv/cvat/pull/1445>)
- Duplicating keypoints in COCO export (<https://github.com/opencv/cvat/pull/1435>)
- CVAT new UI: add arrows on a mouse cursor (<https://github.com/opencv/cvat/pull/1391>)
- Delete point bug (in new UI) (<https://github.com/opencv/cvat/pull/1440>)
- Fix apache startup after PC restart (<https://github.com/opencv/cvat/pull/1467>)
- Open task button doesn't work (<https://github.com/opencv/cvat/pull/1474>)

## \[1.0.0-beta.1] - 2020-04-15

### Added

- Special behaviour for attribute value `__undefined__` (invisibility, no shortcuts to be set in AAM)
- Dialog window with some helpful information about using filters
- Ability to display a bitmap in the new UI
- Button to reset colors settings (brightness, saturation, contrast) in the new UI
- Option to display shape text always
- Dedicated message with clarifications when share is unmounted (<https://github.com/opencv/cvat/pull/1373>)
- Ability to create one tracked point (<https://github.com/opencv/cvat/pull/1383>)
- Ability to draw/edit polygons and polylines with automatic bordering feature
  (<https://github.com/opencv/cvat/pull/1394>)
- Tutorial: instructions for CVAT over HTTPS
- Deep extreme cut (semi-automatic segmentation) to the new UI (<https://github.com/opencv/cvat/pull/1398>)

### Changed

- Increase preview size of a task till 256, 256 on the server
- Public ssh-keys are displayed in a dedicated window instead of console when create a task with a repository
- React UI is the primary UI

### Fixed

- Cleaned up memory in Auto Annotation to enable long running tasks on videos
- New shape is added when press `esc` when drawing instead of cancellation
- Dextr segmentation doesn't work.
- `FileNotFoundError` during dump after moving format files
- CVAT doesn't append outside shapes when merge polyshapes in old UI
- Layout sometimes shows double scroll bars on create task, dashboard and settings pages
- UI fails after trying to change frame during resizing, dragging, editing
- Hidden points (or outsided) are visible after changing a frame
- Merge is allowed for points, but clicks on points conflict with frame dragging logic
- Removed objects are visible for search
- Add missed task_id and job_id fields into exception logs for the new UI (<https://github.com/opencv/cvat/pull/1372>)
- UI fails when annotations saving occurs during drag/resize/edit (<https://github.com/opencv/cvat/pull/1383>)
- Multiple savings when hold Ctrl+S (a lot of the same copies of events were sent with the same working time)
  (<https://github.com/opencv/cvat/pull/1383>)
- UI doesn't have any reaction when git repos synchronization failed (<https://github.com/opencv/cvat/pull/1383>)
- Bug when annotations cannot be saved after (delete - save - undo - save) (<https://github.com/opencv/cvat/pull/1383>)
- VOC format exports Upper case labels correctly in lower case (<https://github.com/opencv/cvat/pull/1379>)
- Fixed polygon exporting bug in COCO dataset (<https://github.com/opencv/cvat/issues/1387>)
- Task creation from remote files (<https://github.com/opencv/cvat/pull/1392>)
- Job cannot be opened in some cases when the previous job was failed during opening
  (<https://github.com/opencv/cvat/issues/1403>)
- Deactivated shape is still highlighted on the canvas (<https://github.com/opencv/cvat/issues/1403>)
- AttributeError: 'tuple' object has no attribute 'read' in ReID algorithm (<https://github.com/opencv/cvat/issues/1403>)
- Wrong semi-automatic segmentation near edges of an image (<https://github.com/opencv/cvat/issues/1403>)
- Git repos paths (<https://github.com/opencv/cvat/pull/1400>)
- Uploading annotations for tasks with multiple jobs (<https://github.com/opencv/cvat/pull/1396>)

## \[1.0.0-alpha] - 2020-03-31

### Added

- Data streaming using chunks (<https://github.com/opencv/cvat/pull/1007>)
- New UI: showing file names in UI (<https://github.com/opencv/cvat/pull/1311>)
- New UI: delete a point from context menu (<https://github.com/opencv/cvat/pull/1292>)

### Fixed

- Git app cannot clone a repository (<https://github.com/opencv/cvat/pull/1330>)
- New UI: preview position in task details (<https://github.com/opencv/cvat/pull/1312>)
- AWS deployment (<https://github.com/opencv/cvat/pull/1316>)

## \[0.6.1] - 2020-03-21

### Changed

- VOC task export now does not use official label map by default, but takes one
  from the source task to avoid primary-class and class part name
  clashing ([#1275](https://github.com/opencv/cvat/issues/1275))

### Fixed

- File names in LabelMe format export are no longer truncated ([#1259](https://github.com/opencv/cvat/issues/1259))
- `occluded` and `z_order` annotation attributes are now correctly passed to Datumaro ([#1271](https://github.com/opencv/cvat/pull/1271))
- Annotation-less tasks now can be exported as empty datasets in COCO ([#1277](https://github.com/opencv/cvat/issues/1277))
- Frame name matching for video annotations import -
  allowed `frame_XXXXXX[.ext]` format ([#1274](https://github.com/opencv/cvat/pull/1274))

### Security

- Bump acorn from 6.3.0 to 6.4.1 in /cvat-ui ([#1270](https://github.com/opencv/cvat/pull/1270))

## \[0.6.0] - 2020-03-15

### Added

- Server only support for projects. Extend REST API v1 (/api/v1/projects\*)
- Ability to get basic information about users without admin permissions ([#750](https://github.com/opencv/cvat/issues/750))
- Changed REST API: removed PUT and added DELETE methods for /api/v1/users/ID
- Mask-RCNN Auto Annotation Script in OpenVINO format
- Yolo Auto Annotation Script
- Auto segmentation using Mask_RCNN component (Keras+Tensorflow Mask R-CNN Segmentation)
- REST API to export an annotation task (images + annotations)
  [Datumaro](https://github.com/opencv/cvat/tree/develop/datumaro) -
  a framework to build, analyze, debug and visualize datasets
- Text Detection Auto Annotation Script in OpenVINO format for version 4
- Added in OpenVINO Semantic Segmentation for roads
- Ability to visualize labels when using Auto Annotation runner
- MOT CSV format support ([#830](https://github.com/opencv/cvat/pull/830))
- LabelMe format support ([#844](https://github.com/opencv/cvat/pull/844))
- Segmentation MASK format import (as polygons) ([#1163](https://github.com/opencv/cvat/pull/1163))
- Git repositories can be specified with IPv4 address ([#827](https://github.com/opencv/cvat/pull/827))

### Changed

- page_size parameter for all REST API methods
- React & Redux & Antd based dashboard
- Yolov3 interpretation script fix and changes to mapping.json
- YOLO format support ([#1151](https://github.com/opencv/cvat/pull/1151))
- Added support for OpenVINO 2020

### Fixed

- Exception in Git plugin [#826](https://github.com/opencv/cvat/issues/826)
- Label ids in TFrecord format now start from 1 [#866](https://github.com/opencv/cvat/issues/866)
- Mask problem in COCO JSON style [#718](https://github.com/opencv/cvat/issues/718)
- Datasets (or tasks) can be joined and split to subsets with Datumaro [#791](https://github.com/opencv/cvat/issues/791)
- Output labels for VOC format can be specified with Datumaro [#942](https://github.com/opencv/cvat/issues/942)
- Annotations can be filtered before dumping with Datumaro [#994](https://github.com/opencv/cvat/issues/994)

## \[0.5.2] - 2019-12-15

### Fixed

- Frozen version of scikit-image==0.15 in requirements.txt because next releases don't support Python 3.5

## \[0.5.1] - 2019-10-17

### Added

- Integration with Zenodo.org (DOI)

## \[0.5.0] - 2019-09-12

### Added

- A converter to YOLO format
- Installation guide
- Linear interpolation for a single point
- Video frame filter
- Running functional tests for REST API during a build
- Admins are no longer limited to a subset of python commands in the auto annotation application
- Remote data source (list of URLs to create an annotation task)
- Auto annotation using Faster R-CNN with Inception v2 (utils/open_model_zoo)
- Auto annotation using Pixel Link mobilenet v2 - text detection (utils/open_model_zoo)
- Ability to create a custom extractors for unsupported media types
- Added in PDF extractor
- Added in a command line model manager tester
- Ability to dump/load annotations in several formats from UI (CVAT, Pascal VOC, YOLO, MS COCO, png mask, TFRecord)
- Auth for REST API (api/v1/auth/): login, logout, register, ...
- Preview for the new CVAT UI (dashboard only) is available: <http://localhost:9080/>
- Added command line tool for performing common task operations (/utils/cli/)

### Changed

- Outside and keyframe buttons in the side panel for all interpolation shapes (they were only for boxes before)
- Improved error messages on the client side (#511)

### Removed

- "Flip images" has been removed. UI now contains rotation features.

### Fixed

- Incorrect width of shapes borders in some cases
- Annotation parser for tracks with a start frame less than the first segment frame
- Interpolation on the server near outside frames
- Dump for case when task name has a slash
- Auto annotation fail for multijob tasks
- Installation of CVAT with OpenVINO on the Windows platform
- Background color was always black in utils/mask/converter.py
- Exception in attribute annotation mode when a label are switched to a value without any attributes
- Handling of wrong labelamp json file in auto annotation (<https://github.com/opencv/cvat/issues/554>)
- No default attributes in dumped annotation (<https://github.com/opencv/cvat/issues/601>)
- Required field "Frame Filter" on admin page during a task modifying (#666)
- Dump annotation errors for a task with several segments (#610, #500)
- Invalid label parsing during a task creating (#628)
- Button "Open Task" in the annotation view
- Creating a video task with 0 overlap

### Security

- Upgraded Django, djangorestframework, and other packages

## \[0.4.2] - 2019-06-03

### Fixed

- Fixed interaction with the server share in the auto annotation plugin

## \[0.4.1] - 2019-05-14

### Fixed

- JavaScript syntax incompatibility with Google Chrome versions less than 72

## \[0.4.0] - 2019-05-04

### Added

- OpenVINO auto annotation: it is possible to upload a custom model and annotate images automatically.
- Ability to rotate images/video in the client part (Ctrl+R, Shift+Ctrl+R shortcuts) (#305)
- The ReID application for automatic bounding box merging has been added (#299)
- Keyboard shortcuts to switch next/previous default shape type (box, polygon etc) (Alt + <, Alt + >) (#316)
- Converter for VOC now supports interpolation tracks
- REST API (/api/v1/\*, /api/docs)
- Semi-automatic semantic segmentation with the [Deep Extreme Cut](http://www.vision.ee.ethz.ch/~cvlsegmentation/dextr/) work

### Changed

- Propagation setup has been moved from settings to bottom player panel
- Additional events like "Debug Info" or "Fit Image" have been added for analitics
- Optional using LFS for git annotation storages (#314)

### Deprecated

- "Flip images" flag in the create task dialog will be removed.
  Rotation functionality in client part have been added instead.

### Fixed

- Django 2.1.5 (security fix, [CVE-2019-3498](https://nvd.nist.gov/vuln/detail/CVE-2019-3498))
- Several scenarious which cause code 400 after undo/redo/save have been fixed (#315)

## \[0.3.0] - 2018-12-29

### Added

- Ability to copy Object URL and Frame URL via object context menu and player context menu respectively.
- Ability to change opacity for selected shape with help "Selected Fill Opacity" slider.
- Ability to remove polyshapes points by double click.
- Ability to draw/change polyshapes (except for points) by slip method. Just press ENTER and moving a cursor.
- Ability to switch lock/hide properties via label UI element (in right menu) for all objects with same label.
- Shortcuts for outside/keyframe properties
- Support of Intel OpenVINO for accelerated model inference
- Tensorflow annotation now works without CUDA. It can use CPU only. OpenVINO and CUDA are supported optionally.
- Incremental saving of annotations.
- Tutorial for using polygons (screencast)
- Silk profiler to improve development process
- Admin panel can be used to edit labels and attributes for annotation tasks
- Analytics component to manage a data annotation team, monitor exceptions, collect client and server logs
- Changeable job and task statuses (annotation, validation, completed).
  A job status can be changed manually, a task status is computed automatically based on job statuses (#153)
- Backlink to a task from its job annotation view (#156)
- Buttons lock/hide for labels. They work for all objects with the same label on a current frame (#116)

### Changed

- Polyshape editing method has been improved. You can redraw part of shape instead of points cloning.
- Unified shortcut (Esc) for close any mode instead of different shortcuts (Alt+N, Alt+G, Alt+M etc.).
- Dump file contains information about data source (e.g. video name, archive name, ...)
- Update requests library due to [CVE-2018-18074](https://nvd.nist.gov/vuln/detail/CVE-2018-18074)
- Per task/job permissions to create/access/change/delete tasks and annotations
- Documentation was improved
- Timeout for creating tasks was increased (from 1h to 4h) (#136)
- Drawing has become more convenience. Now it is possible to draw outside an image.
  Shapes will be automatically truncated after drawing process (#202)

### Fixed

- Performance bottleneck has been fixed during you create new objects (draw, copy, merge etc).
- Label UI elements aren't updated after changelabel.
- Attribute annotation mode can use invalid shape position after resize or move shapes.
- Labels order is preserved now (#242)
- Uploading large XML files (#123)
- Django vulnerability (#121)
- Grammatical cleanup of README.md (#107)
- Dashboard loading has been accelerated (#156)
- Text drawing outside of a frame in some cases (#202)

## \[0.2.0] - 2018-09-28

### Added

- New annotation shapes: polygons, polylines, points
- Undo/redo feature
- Grid to estimate size of objects
- Context menu for shapes
- A converter to PASCAL VOC format
- A converter to MS COCO format
- A converter to mask format
- License header for most of all files
- .gitattribute to avoid problems with bash scripts inside a container
- CHANGELOG.md itself
- Drawing size of a bounding box during resize
- Color by instance, group, label
- Group objects
- Object propagation on next frames
- Full screen view

### Changed

- Documentation, screencasts, the primary screenshot
- Content-type for save_job request is application/json

### Fixed

- Player navigation if the browser's window is scrolled
- Filter doesn't support dash (-)
- Several memory leaks
- Inconsistent extensions between filenames in an annotation file and real filenames

## \[0.1.2] - 2018-08-07

### Added

- 7z archive support when creating a task
- .vscode/launch.json file for developing with VS code

### Fixed

- #14: docker-compose down command as written in the readme does not remove volumes
- #15: all checkboxes in temporary attributes are checked when reopening job after saving the job
- #18: extend CONTRIBUTING.md
- #19: using the same attribute for label twice -> stuck

### Changed

- More strict verification for labels with attributes

## \[0.1.1] - 2018-07-6

### Added

- Links on a screenshot, documentation, screencasts into README.md
- CONTRIBUTORS.md

### Fixed

- GitHub documentation

## \[0.1.0] - 2018-06-29

### Added

- Initial version

## Template

```
## \[Unreleased]
### Added
- TDB

### Changed
- TDB

### Deprecated
- TDB

### Removed
- TDB

### Fixed
- TDB

### Security
- TDB
```<|MERGE_RESOLUTION|>--- conflicted
+++ resolved
@@ -18,9 +18,7 @@
 - Mask tools are supported now (brush, eraser, polygon-plus, polygon-minus, returning masks
 from online detectors & interactors) (<https://github.com/opencv/cvat/pull/4543>)
 - Added Webhooks (<https://github.com/opencv/cvat/pull/4863>)
-<<<<<<< HEAD
 - An option to supply custom file ordering for task data uploads with TUS (<https://github.com/opencv/cvat/pull/5083>)
-=======
 - Authentication with social accounts google & github (<https://github.com/opencv/cvat/pull/5147>, <https://github.com/opencv/cvat/pull/5181>, <https://github.com/opencv/cvat/pull/5295>)
 - REST API tests to export job datasets & annotations and validate their structure  (<https://github.com/opencv/cvat/pull/5160>)
 - Propagation backward on UI (<https://github.com/opencv/cvat/pull/5355>)
@@ -28,7 +26,6 @@
 - A PyTorch dataset adapter layer in the SDK
   (<https://github.com/opencv/cvat/pull/5417>)
 - A way to debug the server deployed with Docker (<https://github.com/opencv/cvat/issues/5327>)
->>>>>>> 760f40d3
 
 ### Changed
 - `api/docs`, `api/swagger`, `api/schema`, `server/about` endpoints now allow unauthorized access (<https://github.com/opencv/cvat/pull/4928>, <https://github.com/opencv/cvat/pull/4935>)
@@ -37,13 +34,10 @@
 - Allowed trailing slashes in the SDK host address (<https://github.com/opencv/cvat/pull/5057>)
 - Adjusted initial camera position, enabled 'Reset zoom' option for 3D canvas (<https://github.com/opencv/cvat/pull/5395>)
 - Enabled authentication via email (<https://github.com/opencv/cvat/pull/5037>)
-<<<<<<< HEAD
 - Allowed to use dataset manifest for the `predefined` sorting method for task data (<https://github.com/opencv/cvat/pull/5083>)
-=======
 - Unify error handling with the cloud storage (<https://github.com/opencv/cvat/pull/5389>)
 - In the SDK, functions taking paths as strings now also accept path-like objects
   (<https://github.com/opencv/cvat/pull/5435>)
->>>>>>> 760f40d3
 
 ### Deprecated
 - TDB
