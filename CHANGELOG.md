# Changelog

All notable changes to this project will be documented in this file.

The format is based on [Keep a Changelog](https://keepachangelog.com/en/1.0.0/),
and this project adheres to [Semantic Versioning](https://semver.org/spec/v2.0.0.html).

## [1.2.0-beta] - Unreleased

### Added
-

### Changed
-

### Deprecated
-

### Removed
-

### Fixed
-

### Security
-

## [1.2.0-alpha] - 2020-11-09

### Added
- Ability to login into CVAT-UI with token from api/v1/auth/login (<https://github.com/openvinotoolkit/cvat/pull/2234>)
- Added layout grids toggling ('ctrl + alt + Enter')
- Added password reset functionality (<https://github.com/opencv/cvat/pull/2058>)
- Ability to work with data on the fly (https://github.com/opencv/cvat/pull/2007)
- Annotation in process outline color wheel (<https://github.com/opencv/cvat/pull/2084>)
- On the fly annotation using DL detectors (<https://github.com/opencv/cvat/pull/2102>)
- Displaying automatic annotation progress on a task view (<https://github.com/opencv/cvat/pull/2148>)
- Automatic tracking of bounding boxes using serverless functions (<https://github.com/opencv/cvat/pull/2136>)
- [Datumaro] CLI command for dataset equality comparison (<https://github.com/opencv/cvat/pull/1989>)
- [Datumaro] Merging of datasets with different labels (<https://github.com/opencv/cvat/pull/2098>)
- Add FBRS interactive segmentation serverless function (<https://github.com/openvinotoolkit/cvat/pull/2094>)
- Ability to change default behaviour of previous/next buttons of a player.
  It supports regular navigation, searching a frame according to annotations
  filters and searching the nearest frame without any annotations (<https://github.com/openvinotoolkit/cvat/pull/2221>)
- MacOS users notes in CONTRIBUTING.md
- Ability to prepare meta information manually (<https://github.com/openvinotoolkit/cvat/pull/2217>)
- Ability to upload prepared meta information along with a video when creating a task (<https://github.com/openvinotoolkit/cvat/pull/2217>)
- Optional chaining plugin for cvat-canvas and cvat-ui (<https://github.com/openvinotoolkit/cvat/pull/2249>)
- MOTS png mask format support (<https://github.com/openvinotoolkit/cvat/pull/2198>)
<<<<<<< HEAD
- User search field for assignee fields (<https://github.com/openvinotoolkit/cvat/pull/2370>)
=======
- Ability to correct upload video with a rotation record in the metadata (<https://github.com/openvinotoolkit/cvat/pull/2218>)
>>>>>>> a916e655

### Changed

- UI models (like DEXTR) were redesigned to be more interactive (<https://github.com/opencv/cvat/pull/2054>)
- Used Ubuntu:20.04 as a base image for CVAT Dockerfile (<https://github.com/opencv/cvat/pull/2101>)
- Right colors of label tags in label mapping when a user runs automatic detection (<https://github.com/openvinotoolkit/cvat/pull/2162>)
- Nuclio became an optional component of CVAT (<https://github.com/openvinotoolkit/cvat/pull/2192>)
- A key to remove a point from a polyshape [Ctrl => Alt] (<https://github.com/openvinotoolkit/cvat/pull/2204>)
- Updated `docker-compose` file version from `2.3` to `3.3`(<https://github.com/openvinotoolkit/cvat/pull/2235>)
- Added auto inference of url schema from host in CLI, if provided (<https://github.com/openvinotoolkit/cvat/pull/2240>)
- Track frames in skips between annotation is presented in MOT and MOTS formats are marked `outside` (<https://github.com/openvinotoolkit/cvat/pull/2198>)
- UI packages installation with `npm ci` instead of `npm install` (<https://github.com/openvinotoolkit/cvat/pull/2350>)

### Removed

- Removed Z-Order flag from task creation process


### Fixed

- Fixed multiple errors which arises when polygon is of length 5 or less (<https://github.com/opencv/cvat/pull/2100>)
- Fixed task creation from PDF (<https://github.com/opencv/cvat/pull/2141>)
- Fixed CVAT format import for frame stepped tasks (<https://github.com/openvinotoolkit/cvat/pull/2151>)
- Fixed the reading problem with large PDFs (<https://github.com/openvinotoolkit/cvat/pull/2154>)
- Fixed unnecessary pyhash dependency (<https://github.com/openvinotoolkit/cvat/pull/2170>)
- Fixed Data is not getting cleared, even after deleting the Task from Django Admin App(<https://github.com/openvinotoolkit/cvat/issues/1925>)
- Fixed blinking message: "Some tasks have not been showed because they do not have any data" (<https://github.com/openvinotoolkit/cvat/pull/2200>)
- Fixed case when a task with 0 jobs is shown as "Completed" in UI (<https://github.com/openvinotoolkit/cvat/pull/2200>)
- Fixed use case when UI throws exception: Cannot read property 'objectType' of undefined #2053 (<https://github.com/openvinotoolkit/cvat/pull/2203>)
- Fixed use case when logs could be saved twice or more times #2202 (<https://github.com/openvinotoolkit/cvat/pull/2203>)
- Fixed issues from #2112 (<https://github.com/openvinotoolkit/cvat/pull/2217>)
- Git application name (renamed to dataset_repo) (<https://github.com/openvinotoolkit/cvat/pull/2243>)
- A problem in exporting of tracks, where tracks could be truncated (<https://github.com/openvinotoolkit/cvat/issues/2129>)
- Fixed CVAT startup process if the user has `umask 077` in .bashrc file (<https://github.com/openvinotoolkit/cvat/pull/2293>)
- Exception: Cannot read property "each" of undefined after drawing a single point (<https://github.com/openvinotoolkit/cvat/pull/2307>)
- Cannot read property 'label' of undefined (Fixed?) (<https://github.com/openvinotoolkit/cvat/pull/2311>)
- Excluded track frames marked `outside` in `CVAT for Images` export (<https://github.com/openvinotoolkit/cvat/pull/2345>)
- 'List of tasks' Kibana visualization (<https://github.com/openvinotoolkit/cvat/pull/2361>)
- An error on exporting not `jpg` or `png` images in TF Detection API format (<https://github.com/openvinotoolkit/datumaro/issues/35>)

## [1.1.0] - 2020-08-31

### Added

- Siammask tracker as DL serverless function (<https://github.com/opencv/cvat/pull/1988>)
- [Datumaro] Added model info and source info commands (<https://github.com/opencv/cvat/pull/1973>)
- [Datumaro] Dataset statistics (<https://github.com/opencv/cvat/pull/1668>)
- Ability to change label color in tasks and predefined labels (<https://github.com/opencv/cvat/pull/2014>)
- [Datumaro] Multi-dataset merge (https://github.com/opencv/cvat/pull/1695)
- Ability to configure email verification for new users (<https://github.com/opencv/cvat/pull/1929>)
- Link to django admin page from UI (<https://github.com/opencv/cvat/pull/2068>)
- Notification message when users use wrong browser (<https://github.com/opencv/cvat/pull/2070>)

### Changed

- Shape coordinates are rounded to 2 digits in dumped annotations (<https://github.com/opencv/cvat/pull/1970>)
- COCO format does not produce polygon points for bbox annotations (<https://github.com/opencv/cvat/pull/1953>)

### Fixed

- Issue loading openvino models for semi-automatic and automatic annotation (<https://github.com/opencv/cvat/pull/1996>)
- Basic functions of CVAT works without activated nuclio dashboard
- Fixed a case in which exported masks could have wrong color order (<https://github.com/opencv/cvat/issues/2032>)
- Fixed error with creating task with labels with the same name (<https://github.com/opencv/cvat/pull/2031>)
- Django RQ dashboard view (<https://github.com/opencv/cvat/pull/2069>)
- Object's details menu settings (<https://github.com/opencv/cvat/pull/2084>)

## [1.1.0-beta] - 2020-08-03

### Added

- DL models as serverless functions (<https://github.com/opencv/cvat/pull/1767>)
- Source type support for tags, shapes and tracks (<https://github.com/opencv/cvat/pull/1192>)
- Source type support for CVAT Dumper/Loader (<https://github.com/opencv/cvat/pull/1192>)
- Intelligent polygon editing (<https://github.com/opencv/cvat/pull/1921>)
- Support creating multiple jobs for each task through python cli (https://github.com/opencv/cvat/pull/1950)
- python cli over https (<https://github.com/opencv/cvat/pull/1942>)
- Error message when plugins weren't able to initialize instead of infinite loading (<https://github.com/opencv/cvat/pull/1966>)
- Ability to change user password (<https://github.com/opencv/cvat/pull/1954>)

### Changed

- Smaller object details (<https://github.com/opencv/cvat/pull/1877>)
- `COCO` format does not convert bboxes to polygons on export (<https://github.com/opencv/cvat/pull/1953>)
- It is impossible to submit a DL model in OpenVINO format using UI. Now you can deploy new models on the server using serverless functions (<https://github.com/opencv/cvat/pull/1767>)
- Files and folders under share path are now alphabetically sorted

### Removed

- Removed OpenVINO and CUDA components because they are not necessary anymore (<https://github.com/opencv/cvat/pull/1767>)
- Removed the old UI code (<https://github.com/opencv/cvat/pull/1964>)

### Fixed

- Some objects aren't shown on canvas sometimes. For example after propagation on of objects is invisible (<https://github.com/opencv/cvat/pull/1834>)
- CVAT doesn't offer to restore state after an error (<https://github.com/opencv/cvat/pull/1874>)
- Cannot read property 'shapeType' of undefined because of zOrder related issues (<https://github.com/opencv/cvat/pull/1874>)
- Cannot read property 'pinned' of undefined because of zOrder related issues (<https://github.com/opencv/cvat/pull/1874>)
- Do not iterate over hidden objects in aam (which are invisible because of zOrder) (<https://github.com/opencv/cvat/pull/1874>)
- Cursor position is reset after changing a text field (<https://github.com/opencv/cvat/pull/1874>)
- Hidden points and cuboids can be selected to be groupped (<https://github.com/opencv/cvat/pull/1874>)
- `outside` annotations should not be in exported images (<https://github.com/opencv/cvat/issues/1620>)
- `CVAT for video format` import error with interpolation (<https://github.com/opencv/cvat/issues/1893>)
- `Image compression` definition mismatch (<https://github.com/opencv/cvat/issues/1900>)
- Points are dublicated during polygon interpolation sometimes (<https://github.com/opencv/cvat/pull/1892>)
- When redraw a shape with activated autobordering, previous points are visible (<https://github.com/opencv/cvat/pull/1892>)
- No mapping between side object element and context menu in some attributes (<https://github.com/opencv/cvat/pull/1923>)
- Interpolated shapes exported as `keyframe = True` (<https://github.com/opencv/cvat/pull/1937>)
- Stylelint filetype scans (<https://github.com/opencv/cvat/pull/1952>)
- Fixed toolip closing issue (<https://github.com/opencv/cvat/pull/1955>)
- Clearing frame cache when close a task (<https://github.com/opencv/cvat/pull/1966>)
- Increase rate of throttling policy for unauthenticated users (<https://github.com/opencv/cvat/pull/1969>)

## [1.1.0-alpha] - 2020-06-30

### Added

- Throttling policy for unauthenticated users (<https://github.com/opencv/cvat/pull/1531>)
- Added default label color table for mask export (<https://github.com/opencv/cvat/pull/1549>)
- Added environment variables for Redis and Postgres hosts for Kubernetes deployment support (<https://github.com/opencv/cvat/pull/1641>)
- Added visual identification for unavailable formats (<https://github.com/opencv/cvat/pull/1567>)
- Shortcut to change color of an activated shape in new UI (Enter) (<https://github.com/opencv/cvat/pull/1683>)
- Shortcut to switch split mode (<https://github.com/opencv/cvat/pull/1683>)
- Built-in search for labels when create an object or change a label (<https://github.com/opencv/cvat/pull/1683>)
- Better validation of labels and attributes in raw viewer (<https://github.com/opencv/cvat/pull/1727>)
- ClamAV antivirus integration (<https://github.com/opencv/cvat/pull/1712>)
- Added canvas background color selector (<https://github.com/opencv/cvat/pull/1705>)
- SCSS files linting with Stylelint tool (<https://github.com/opencv/cvat/pull/1766>)
- Supported import and export or single boxes in MOT format (https://github.com/opencv/cvat/pull/1764)
- [Datumaro] Added `stats` command, which shows some dataset statistics like image mean and std (https://github.com/opencv/cvat/pull/1734)
- Add option to upload annotations upon task creation on CLI
- Polygon and polylines interpolation (<https://github.com/opencv/cvat/pull/1571>)
- Ability to redraw shape from scratch (Shift + N) for an activated shape (<https://github.com/opencv/cvat/pull/1571>)
- Highlights for the first point of a polygon/polyline and direction (<https://github.com/opencv/cvat/pull/1571>)
- Ability to change orientation for poylgons/polylines in context menu (<https://github.com/opencv/cvat/pull/1571>)
- Ability to set the first point for polygons in points context menu (<https://github.com/opencv/cvat/pull/1571>)
- Added new tag annotation workspace (<https://github.com/opencv/cvat/pull/1570>)
- Appearance block in attribute annotation mode (<https://github.com/opencv/cvat/pull/1820>)
- Keyframe navigations and some switchers in attribute annotation mode (<https://github.com/opencv/cvat/pull/1820>)
- [Datumaro] Added `convert` command to convert datasets directly (<https://github.com/opencv/cvat/pull/1837>)
- [Datumaro] Added an option to specify image extension when exporting datasets (<https://github.com/opencv/cvat/pull/1799>)
- [Datumaro] Added image copying when exporting datasets, if possible (<https://github.com/opencv/cvat/pull/1799>)

### Changed

- Removed information about e-mail from the basic user information (<https://github.com/opencv/cvat/pull/1627>)
- Update https install manual. Makes it easier and more robust. Includes automatic renewing of lets encrypt certificates.
- Settings page move to the modal. (<https://github.com/opencv/cvat/pull/1705>)
- Implemented import and export of annotations with relative image paths (<https://github.com/opencv/cvat/pull/1463>)
- Using only single click to start editing or remove a point (<https://github.com/opencv/cvat/pull/1571>)
- Added support for attributes in VOC XML format (https://github.com/opencv/cvat/pull/1792)
- Added annotation attributes in COCO format (https://github.com/opencv/cvat/pull/1782)
- Colorized object items in the side panel (<https://github.com/opencv/cvat/pull/1753>)
- [Datumaro] Annotation-less files are not generated anymore in COCO format, unless tasks explicitly requested (<https://github.com/opencv/cvat/pull/1799>)

### Fixed

- Problem with exported frame stepped image task (<https://github.com/opencv/cvat/issues/1613>)
- Fixed dataset filter item representation for imageless dataset items (<https://github.com/opencv/cvat/pull/1593>)
- Fixed interpreter crash when trying to import `tensorflow` with no AVX instructions available (<https://github.com/opencv/cvat/pull/1567>)
- Kibana wrong working time calculation with new annotation UI use (<https://github.com/opencv/cvat/pull/1654>)
- Wrong rexex for account name validation (<https://github.com/opencv/cvat/pull/1667>)
- Wrong description on register view for the username field (<https://github.com/opencv/cvat/pull/1667>)
- Wrong resolution for resizing a shape (<https://github.com/opencv/cvat/pull/1667>)
- React warning because of not unique keys in labels viewer (<https://github.com/opencv/cvat/pull/1727>)
- Fixed issue tracker (<https://github.com/opencv/cvat/pull/1705>)
- Fixed canvas fit after sidebar open/close event (<https://github.com/opencv/cvat/pull/1705>)
- A couple of exceptions in AAM related with early object activation (<https://github.com/opencv/cvat/pull/1755>)
- Propagation from the latest frame (<https://github.com/opencv/cvat/pull/1800>)
- Number attribute value validation (didn't work well with floats) (<https://github.com/opencv/cvat/pull/1800>)
- Logout doesn't work (<https://github.com/opencv/cvat/pull/1812>)
- Annotations aren't updated after reopening a task (<https://github.com/opencv/cvat/pull/1753>)
- Labels aren't updated after reopening a task (<https://github.com/opencv/cvat/pull/1753>)
- Canvas isn't fitted after collapsing side panel in attribute annotation mode (<https://github.com/opencv/cvat/pull/1753>)
- Error when interpolating polygons (<https://github.com/opencv/cvat/pull/1878>)

### Security

- SQL injection in Django `CVE-2020-9402` (<https://github.com/opencv/cvat/pull/1657>)

## [1.0.0] - 2020-05-29

### Added

- cvat-ui: cookie policy drawer for login page (<https://github.com/opencv/cvat/pull/1511>)
- `datumaro_project` export format (<https://github.com/opencv/cvat/pull/1352>)
- Ability to configure user agreements for the user registration form (<https://github.com/opencv/cvat/pull/1464>)
- Cuboid interpolation and cuboid drawing from rectangles (<https://github.com/opencv/cvat/pull/1560>)
- Ability to configure custom pageViewHit, which can be useful for web analytics integration (<https://github.com/opencv/cvat/pull/1566>)
- Ability to configure access to the analytics page based on roles (<https://github.com/opencv/cvat/pull/1592>)

### Changed

- Downloaded file name in annotations export became more informative (<https://github.com/opencv/cvat/pull/1352>)
- Added auto trimming for trailing whitespaces style enforcement (<https://github.com/opencv/cvat/pull/1352>)
- REST API: updated `GET /task/<id>/annotations`: parameters are `format`, `filename` (now optional), `action` (optional) (<https://github.com/opencv/cvat/pull/1352>)
- REST API: removed `dataset/formats`, changed format of `annotation/formats` (<https://github.com/opencv/cvat/pull/1352>)
- Exported annotations are stored for N hours instead of indefinitely (<https://github.com/opencv/cvat/pull/1352>)
- Formats: CVAT format now accepts ZIP and XML (<https://github.com/opencv/cvat/pull/1352>)
- Formats: COCO format now accepts ZIP and JSON (<https://github.com/opencv/cvat/pull/1352>)
- Formats: most of formats renamed, no extension in title (<https://github.com/opencv/cvat/pull/1352>)
- Formats: definitions are changed, are not stored in DB anymore (<https://github.com/opencv/cvat/pull/1352>)
- cvat-core: session.annotations.put() now returns ids of added objects (<https://github.com/opencv/cvat/pull/1493>)
- Images without annotations now also included in dataset/annotations export (<https://github.com/opencv/cvat/issues/525>)

### Removed

- `annotation` application is replaced with `dataset_manager` (<https://github.com/opencv/cvat/pull/1352>)
- `_DATUMARO_INIT_LOGLEVEL` env. variable is removed in favor of regular `--loglevel` cli parameter (<https://github.com/opencv/cvat/pull/1583>)

### Fixed

- Categories for empty projects with no sources are taken from own dataset (<https://github.com/opencv/cvat/pull/1352>)
- Added directory removal on error during `extract` command (<https://github.com/opencv/cvat/pull/1352>)
- Added debug error message on incorrect XPath (<https://github.com/opencv/cvat/pull/1352>)
- Exporting frame stepped task (<https://github.com/opencv/cvat/issues/1294, https://github.com/opencv/cvat/issues/1334>)
- Fixed broken command line interface for `cvat` export format in Datumaro (<https://github.com/opencv/cvat/issues/1494>)
- Updated Rest API document, Swagger document serving instruction issue (<https://github.com/opencv/cvat/issues/1495>)
- Fixed cuboid occluded view (<https://github.com/opencv/cvat/pull/1500>)
- Non-informative lock icon (<https://github.com/opencv/cvat/pull/1434>)
- Sidebar in AAM has no hide/show button (<https://github.com/opencv/cvat/pull/1420>)
- Task/Job buttons has no "Open in new tab" option (<https://github.com/opencv/cvat/pull/1419>)
- Delete point context menu option has no shortcut hint (<https://github.com/opencv/cvat/pull/1416>)
- Fixed issue with unnecessary tag activation in cvat-canvas (<https://github.com/opencv/cvat/issues/1540>)
- Fixed an issue with large number of instances in instance mask (<https://github.com/opencv/cvat/issues/1539>)
- Fixed full COCO dataset import error with conflicting labels in keypoints and detection (<https://github.com/opencv/cvat/pull/1548>)
- Fixed COCO keypoints skeleton parsing and saving (<https://github.com/opencv/cvat/issues/1539>)
- `tf.placeholder() is not compatible with eager execution` exception for auto_segmentation (<https://github.com/opencv/cvat/pull/1562>)
- Canvas cannot be moved with move functionality on left mouse key (<https://github.com/opencv/cvat/pull/1573>)
- Deep extreme cut request is sent when draw any shape with Make AI polygon option enabled (<https://github.com/opencv/cvat/pull/1573>)
- Fixed an error when exporting a task with cuboids to any format except CVAT (<https://github.com/opencv/cvat/pull/1577>)
- Synchronization with remote git repo (<https://github.com/opencv/cvat/pull/1582>)
- A problem with mask to polygons conversion when polygons are too small (<https://github.com/opencv/cvat/pull/1581>)
- Unable to upload video with uneven size (<https://github.com/opencv/cvat/pull/1594>)
- Fixed an issue with `z_order` having no effect on segmentations (<https://github.com/opencv/cvat/pull/1589>)

### Security

- Permission group whitelist check for analytics view (<https://github.com/opencv/cvat/pull/1608>)

## [1.0.0-beta.2] - 2020-04-30

### Added

- Re-Identification algorithm to merging bounding boxes automatically to the new UI (<https://github.com/opencv/cvat/pull/1406>)
- Methods `import` and `export` to import/export raw annotations for Job and Task in `cvat-core` (<https://github.com/opencv/cvat/pull/1406>)
- Versioning of client packages (`cvat-core`, `cvat-canvas`, `cvat-ui`). Initial versions are set to 1.0.0 (<https://github.com/opencv/cvat/pull/1448>)
- Cuboids feature was migrated from old UI to new one. (<https://github.com/opencv/cvat/pull/1451>)

### Removed

- Annotation convertation utils, currently supported natively via Datumaro framework (https://github.com/opencv/cvat/pull/1477)

### Fixed

- Auto annotation, TF annotation and Auto segmentation apps (https://github.com/opencv/cvat/pull/1409)
- Import works with truncated images now: "OSError:broken data stream" on corrupt images (https://github.com/opencv/cvat/pull/1430)
- Hide functionality (H) doesn't work (<https://github.com/opencv/cvat/pull/1445>)
- The highlighted attribute doesn't correspond to the chosen attribute in AAM (<https://github.com/opencv/cvat/pull/1445>)
- Inconvinient image shaking while drawing a polygon (hold Alt key during drawing/editing/grouping to drag an image) (<https://github.com/opencv/cvat/pull/1445>)
- Filter property "shape" doesn't work and extra operator in description (<https://github.com/opencv/cvat/pull/1445>)
- Block of text information doesn't disappear after deactivating for locked shapes (<https://github.com/opencv/cvat/pull/1445>)
- Annotation uploading fails in annotation view (<https://github.com/opencv/cvat/pull/1445>)
- UI freezes after canceling pasting with escape (<https://github.com/opencv/cvat/pull/1445>)
- Duplicating keypoints in COCO export (https://github.com/opencv/cvat/pull/1435)
- CVAT new UI: add arrows on a mouse cursor (<https://github.com/opencv/cvat/pull/1391>)
- Delete point bug (in new UI) (<https://github.com/opencv/cvat/pull/1440>)
- Fix apache startup after PC restart (https://github.com/opencv/cvat/pull/1467)
- Open task button doesn't work (https://github.com/opencv/cvat/pull/1474)

## [1.0.0-beta.1] - 2020-04-15

### Added

- Special behaviour for attribute value `__undefined__` (invisibility, no shortcuts to be set in AAM)
- Dialog window with some helpful information about using filters
- Ability to display a bitmap in the new UI
- Button to reset colors settings (brightness, saturation, contrast) in the new UI
- Option to display shape text always
- Dedicated message with clarifications when share is unmounted (https://github.com/opencv/cvat/pull/1373)
- Ability to create one tracked point (https://github.com/opencv/cvat/pull/1383)
- Ability to draw/edit polygons and polylines with automatic bordering feature (https://github.com/opencv/cvat/pull/1394)
- Tutorial: instructions for CVAT over HTTPS
- Deep extreme cut (semi-automatic segmentation) to the new UI (https://github.com/opencv/cvat/pull/1398)

### Changed

- Increase preview size of a task till 256, 256 on the server
- Public ssh-keys are displayed in a dedicated window instead of console when create a task with a repository
- React UI is the primary UI

### Fixed

- Cleaned up memory in Auto Annotation to enable long running tasks on videos
- New shape is added when press `esc` when drawing instead of cancellation
- Dextr segmentation doesn't work.
- `FileNotFoundError` during dump after moving format files
- CVAT doesn't append outside shapes when merge polyshapes in old UI
- Layout sometimes shows double scroll bars on create task, dashboard and settings pages
- UI fails after trying to change frame during resizing, dragging, editing
- Hidden points (or outsided) are visible after changing a frame
- Merge is allowed for points, but clicks on points conflict with frame dragging logic
- Removed objects are visible for search
- Add missed task_id and job_id fields into exception logs for the new UI (https://github.com/opencv/cvat/pull/1372)
- UI fails when annotations saving occurs during drag/resize/edit (https://github.com/opencv/cvat/pull/1383)
- Multiple savings when hold Ctrl+S (a lot of the same copies of events were sent with the same working time) (https://github.com/opencv/cvat/pull/1383)
- UI doesn't have any reaction when git repos synchronization failed (https://github.com/opencv/cvat/pull/1383)
- Bug when annotations cannot be saved after (delete - save - undo - save) (https://github.com/opencv/cvat/pull/1383)
- VOC format exports Upper case labels correctly in lower case (https://github.com/opencv/cvat/pull/1379)
- Fixed polygon exporting bug in COCO dataset (https://github.com/opencv/cvat/issues/1387)
- Task creation from remote files (https://github.com/opencv/cvat/pull/1392)
- Job cannot be opened in some cases when the previous job was failed during opening (https://github.com/opencv/cvat/issues/1403)
- Deactivated shape is still highlighted on the canvas (https://github.com/opencv/cvat/issues/1403)
- AttributeError: 'tuple' object has no attribute 'read' in ReID algorithm (https://github.com/opencv/cvat/issues/1403)
- Wrong semi-automatic segmentation near edges of an image (https://github.com/opencv/cvat/issues/1403)
- Git repos paths (https://github.com/opencv/cvat/pull/1400)
- Uploading annotations for tasks with multiple jobs (https://github.com/opencv/cvat/pull/1396)

## [1.0.0-alpha] - 2020-03-31

### Added

- Data streaming using chunks (https://github.com/opencv/cvat/pull/1007)
- New UI: showing file names in UI (https://github.com/opencv/cvat/pull/1311)
- New UI: delete a point from context menu (https://github.com/opencv/cvat/pull/1292)

### Fixed

- Git app cannot clone a repository (https://github.com/opencv/cvat/pull/1330)
- New UI: preview position in task details (https://github.com/opencv/cvat/pull/1312)
- AWS deployment (https://github.com/opencv/cvat/pull/1316)

## [0.6.1] - 2020-03-21

### Changed

- VOC task export now does not use official label map by default, but takes one
  from the source task to avoid primary-class and class part name
  clashing ([#1275](https://github.com/opencv/cvat/issues/1275))

### Fixed

- File names in LabelMe format export are no longer truncated ([#1259](https://github.com/opencv/cvat/issues/1259))
- `occluded` and `z_order` annotation attributes are now correctly passed to Datumaro ([#1271](https://github.com/opencv/cvat/pull/1271))
- Annotation-less tasks now can be exported as empty datasets in COCO ([#1277](https://github.com/opencv/cvat/issues/1277))
- Frame name matching for video annotations import -
  allowed `frame_XXXXXX[.ext]` format ([#1274](https://github.com/opencv/cvat/pull/1274))

### Security

- Bump acorn from 6.3.0 to 6.4.1 in /cvat-ui ([#1270](https://github.com/opencv/cvat/pull/1270))

## [0.6.0] - 2020-03-15

### Added

- Server only support for projects. Extend REST API v1 (/api/v1/projects\*)
- Ability to get basic information about users without admin permissions ([#750](https://github.com/opencv/cvat/issues/750))
- Changed REST API: removed PUT and added DELETE methods for /api/v1/users/ID
- Mask-RCNN Auto Annotation Script in OpenVINO format
- Yolo Auto Annotation Script
- Auto segmentation using Mask_RCNN component (Keras+Tensorflow Mask R-CNN Segmentation)
- REST API to export an annotation task (images + annotations)
- [Datumaro](https://github.com/opencv/cvat/tree/develop/datumaro) - a framework to build, analyze, debug and visualize datasets
- Text Detection Auto Annotation Script in OpenVINO format for version 4
- Added in OpenVINO Semantic Segmentation for roads
- Ability to visualize labels when using Auto Annotation runner
- MOT CSV format support ([#830](https://github.com/opencv/cvat/pull/830))
- LabelMe format support ([#844](https://github.com/opencv/cvat/pull/844))
- Segmentation MASK format import (as polygons) ([#1163](https://github.com/opencv/cvat/pull/1163))
- Git repositories can be specified with IPv4 address ([#827](https://github.com/opencv/cvat/pull/827))

### Changed

- page_size parameter for all REST API methods
- React & Redux & Antd based dashboard
- Yolov3 interpretation script fix and changes to mapping.json
- YOLO format support ([#1151](https://github.com/opencv/cvat/pull/1151))
- Added support for OpenVINO 2020

### Fixed

- Exception in Git plugin [#826](https://github.com/opencv/cvat/issues/826)
- Label ids in TFrecord format now start from 1 [#866](https://github.com/opencv/cvat/issues/866)
- Mask problem in COCO JSON style [#718](https://github.com/opencv/cvat/issues/718)
- Datasets (or tasks) can be joined and split to subsets with Datumaro [#791](https://github.com/opencv/cvat/issues/791)
- Output labels for VOC format can be specified with Datumaro [#942](https://github.com/opencv/cvat/issues/942)
- Annotations can be filtered before dumping with Datumaro [#994](https://github.com/opencv/cvat/issues/994)

## [0.5.2] - 2019-12-15

### Fixed

- Frozen version of scikit-image==0.15 in requirements.txt because next releases don't support Python 3.5

## [0.5.1] - 2019-10-17

### Added

- Integration with Zenodo.org (DOI)

## [0.5.0] - 2019-09-12

### Added

- A converter to YOLO format
- Installation guide
- Linear interpolation for a single point
- Video frame filter
- Running functional tests for REST API during a build
- Admins are no longer limited to a subset of python commands in the auto annotation application
- Remote data source (list of URLs to create an annotation task)
- Auto annotation using Faster R-CNN with Inception v2 (utils/open_model_zoo)
- Auto annotation using Pixel Link mobilenet v2 - text detection (utils/open_model_zoo)
- Ability to create a custom extractors for unsupported media types
- Added in PDF extractor
- Added in a command line model manager tester
- Ability to dump/load annotations in several formats from UI (CVAT, Pascal VOC, YOLO, MS COCO, png mask, TFRecord)
- Auth for REST API (api/v1/auth/): login, logout, register, ...
- Preview for the new CVAT UI (dashboard only) is available: http://localhost:9080/
- Added command line tool for performing common task operations (/utils/cli/)

### Changed

- Outside and keyframe buttons in the side panel for all interpolation shapes (they were only for boxes before)
- Improved error messages on the client side (#511)

### Removed

- "Flip images" has been removed. UI now contains rotation features.

### Fixed

- Incorrect width of shapes borders in some cases
- Annotation parser for tracks with a start frame less than the first segment frame
- Interpolation on the server near outside frames
- Dump for case when task name has a slash
- Auto annotation fail for multijob tasks
- Installation of CVAT with OpenVINO on the Windows platform
- Background color was always black in utils/mask/converter.py
- Exception in attribute annotation mode when a label are switched to a value without any attributes
- Handling of wrong labelamp json file in auto annotation (<https://github.com/opencv/cvat/issues/554>)
- No default attributes in dumped annotation (<https://github.com/opencv/cvat/issues/601>)
- Required field "Frame Filter" on admin page during a task modifying (#666)
- Dump annotation errors for a task with several segments (#610, #500)
- Invalid label parsing during a task creating (#628)
- Button "Open Task" in the annotation view
- Creating a video task with 0 overlap

### Security

- Upgraded Django, djangorestframework, and other packages

## [0.4.2] - 2019-06-03

### Fixed

- Fixed interaction with the server share in the auto annotation plugin

## [0.4.1] - 2019-05-14

### Fixed

- JavaScript syntax incompatibility with Google Chrome versions less than 72

## [0.4.0] - 2019-05-04

### Added

- OpenVINO auto annotation: it is possible to upload a custom model and annotate images automatically.
- Ability to rotate images/video in the client part (Ctrl+R, Shift+Ctrl+R shortcuts) (#305)
- The ReID application for automatic bounding box merging has been added (#299)
- Keyboard shortcuts to switch next/previous default shape type (box, polygon etc) [Alt + <, Alt + >] (#316)
- Converter for VOC now supports interpolation tracks
- REST API (/api/v1/\*, /api/docs)
- Semi-automatic semantic segmentation with the [Deep Extreme Cut](http://www.vision.ee.ethz.ch/~cvlsegmentation/dextr/) work

### Changed

- Propagation setup has been moved from settings to bottom player panel
- Additional events like "Debug Info" or "Fit Image" have been added for analitics
- Optional using LFS for git annotation storages (#314)

### Deprecated

- "Flip images" flag in the create task dialog will be removed. Rotation functionality in client part have been added instead.

### Removed

-

### Fixed

- Django 2.1.5 (security fix, https://nvd.nist.gov/vuln/detail/CVE-2019-3498)
- Several scenarious which cause code 400 after undo/redo/save have been fixed (#315)

## [0.3.0] - 2018-12-29

### Added

- Ability to copy Object URL and Frame URL via object context menu and player context menu respectively.
- Ability to change opacity for selected shape with help "Selected Fill Opacity" slider.
- Ability to remove polyshapes points by double click.
- Ability to draw/change polyshapes (except for points) by slip method. Just press ENTER and moving a cursor.
- Ability to switch lock/hide properties via label UI element (in right menu) for all objects with same label.
- Shortcuts for outside/keyframe properties
- Support of Intel OpenVINO for accelerated model inference
- Tensorflow annotation now works without CUDA. It can use CPU only. OpenVINO and CUDA are supported optionally.
- Incremental saving of annotations.
- Tutorial for using polygons (screencast)
- Silk profiler to improve development process
- Admin panel can be used to edit labels and attributes for annotation tasks
- Analytics component to manage a data annotation team, monitor exceptions, collect client and server logs
- Changeable job and task statuses (annotation, validation, completed). A job status can be changed manually, a task status is computed automatically based on job statuses (#153)
- Backlink to a task from its job annotation view (#156)
- Buttons lock/hide for labels. They work for all objects with the same label on a current frame (#116)

### Changed

- Polyshape editing method has been improved. You can redraw part of shape instead of points cloning.
- Unified shortcut (Esc) for close any mode instead of different shortcuts (Alt+N, Alt+G, Alt+M etc.).
- Dump file contains information about data source (e.g. video name, archive name, ...)
- Update requests library due to https://nvd.nist.gov/vuln/detail/CVE-2018-18074
- Per task/job permissions to create/access/change/delete tasks and annotations
- Documentation was improved
- Timeout for creating tasks was increased (from 1h to 4h) (#136)
- Drawing has become more convenience. Now it is possible to draw outside an image. Shapes will be automatically truncated after drawing process (#202)

### Fixed

- Performance bottleneck has been fixed during you create new objects (draw, copy, merge etc).
- Label UI elements aren't updated after changelabel.
- Attribute annotation mode can use invalid shape position after resize or move shapes.
- Labels order is preserved now (#242)
- Uploading large XML files (#123)
- Django vulnerability (#121)
- Grammatical cleanup of README.md (#107)
- Dashboard loading has been accelerated (#156)
- Text drawing outside of a frame in some cases (#202)

## [0.2.0] - 2018-09-28

### Added

- New annotation shapes: polygons, polylines, points
- Undo/redo feature
- Grid to estimate size of objects
- Context menu for shapes
- A converter to PASCAL VOC format
- A converter to MS COCO format
- A converter to mask format
- License header for most of all files
- .gitattribute to avoid problems with bash scripts inside a container
- CHANGELOG.md itself
- Drawing size of a bounding box during resize
- Color by instance, group, label
- Group objects
- Object propagation on next frames
- Full screen view

### Changed

- Documentation, screencasts, the primary screenshot
- Content-type for save_job request is application/json

### Fixed

- Player navigation if the browser's window is scrolled
- Filter doesn't support dash (-)
- Several memory leaks
- Inconsistent extensions between filenames in an annotation file and real filenames

## [0.1.2] - 2018-08-07

### Added

- 7z archive support when creating a task
- .vscode/launch.json file for developing with VS code

### Fixed

- #14: docker-compose down command as written in the readme does not remove volumes
- #15: all checkboxes in temporary attributes are checked when reopening job after saving the job
- #18: extend CONTRIBUTING.md
- #19: using the same attribute for label twice -> stuck

### Changed

- More strict verification for labels with attributes

## [0.1.1] - 2018-07-6

### Added

- Links on a screenshot, documentation, screencasts into README.md
- CONTRIBUTORS.md

### Fixed

- GitHub documentation

## 0.1.0 - 2018-06-29

### Added

- Initial version

## Template

```
## [Unreleased]
### Added
-

### Changed
-

### Deprecated
-

### Removed
-

### Fixed
-

### Security
-
```<|MERGE_RESOLUTION|>--- conflicted
+++ resolved
@@ -8,26 +8,33 @@
 ## [1.2.0-beta] - Unreleased
 
 ### Added
--
-
-### Changed
+
+-
+
+### Changed
+
 -
 
 ### Deprecated
--
-
-### Removed
--
-
-### Fixed
+
+-
+
+### Removed
+
+-
+
+### Fixed
+
 -
 
 ### Security
+
 -
 
 ## [1.2.0-alpha] - 2020-11-09
 
 ### Added
+
 - Ability to login into CVAT-UI with token from api/v1/auth/login (<https://github.com/openvinotoolkit/cvat/pull/2234>)
 - Added layout grids toggling ('ctrl + alt + Enter')
 - Added password reset functionality (<https://github.com/opencv/cvat/pull/2058>)
@@ -47,11 +54,8 @@
 - Ability to upload prepared meta information along with a video when creating a task (<https://github.com/openvinotoolkit/cvat/pull/2217>)
 - Optional chaining plugin for cvat-canvas and cvat-ui (<https://github.com/openvinotoolkit/cvat/pull/2249>)
 - MOTS png mask format support (<https://github.com/openvinotoolkit/cvat/pull/2198>)
-<<<<<<< HEAD
+- Ability to correct upload video with a rotation record in the metadata (<https://github.com/openvinotoolkit/cvat/pull/2218>)
 - User search field for assignee fields (<https://github.com/openvinotoolkit/cvat/pull/2370>)
-=======
-- Ability to correct upload video with a rotation record in the metadata (<https://github.com/openvinotoolkit/cvat/pull/2218>)
->>>>>>> a916e655
 
 ### Changed
 
@@ -68,7 +72,6 @@
 ### Removed
 
 - Removed Z-Order flag from task creation process
-
 
 ### Fixed
 
